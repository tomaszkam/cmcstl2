--- conflicted
+++ resolved
@@ -1,224 +1,223 @@
-<?xml version="1.0" encoding="utf-8"?>
-<Project ToolsVersion="4.0" xmlns="http://schemas.microsoft.com/developer/msbuild/2003">
-  <ItemGroup>
-    <Filter Include="Source Files">
-      <UniqueIdentifier>{4FC737F1-C7A5-4376-A066-2A32D752A2FF}</UniqueIdentifier>
-      <Extensions>cpp;c;cc;cxx;def;odl;idl;hpj;bat;asm;asmx</Extensions>
-    </Filter>
-    <Filter Include="Header Files">
-      <UniqueIdentifier>{93995380-89BD-4b04-88EB-625FBE52EBFB}</UniqueIdentifier>
-      <Extensions>h;hh;hpp;hxx;hm;inl;inc;xsd</Extensions>
-    </Filter>
-    <Filter Include="Resource Files">
-      <UniqueIdentifier>{67DA6AB6-F800-4c08-8B7A-83BB121AAD01}</UniqueIdentifier>
-      <Extensions>rc;ico;cur;bmp;dlg;rc2;rct;bin;rgs;gif;jpg;jpeg;jpe;resx;tiff;tif;png;wav;mfcribbon-ms</Extensions>
-    </Filter>
-    <Filter Include="Header Files\cmcstl2">
-      <UniqueIdentifier>{cbb7e17e-f6d1-4f4b-ac10-464d80047e1b}</UniqueIdentifier>
-    </Filter>
-    <Filter Include="Header Files\meta">
-      <UniqueIdentifier>{7d7b7db0-ebea-490f-8e5f-3cf887b52cfd}</UniqueIdentifier>
-    </Filter>
-    <Filter Include="Header Files\cmcstl2\stl2">
-      <UniqueIdentifier>{abd21d2b-e740-4586-9367-220a3be2824e}</UniqueIdentifier>
-    </Filter>
-    <Filter Include="Header Files\cmcstl2\stl2\detail">
-      <UniqueIdentifier>{fabeeb70-566b-4e3a-99f3-013462df0b62}</UniqueIdentifier>
-    </Filter>
-    <Filter Include="Header Files\meta\include">
-      <UniqueIdentifier>{1122ee4c-dd15-4e76-8367-bac685858231}</UniqueIdentifier>
-    </Filter>
-    <Filter Include="Header Files\meta\include\meta">
-      <UniqueIdentifier>{a1a9ea2c-d9c1-4215-9e12-38ecb8f0c710}</UniqueIdentifier>
-    </Filter>
-    <Filter Include="Test Files">
-      <UniqueIdentifier>{1502d095-18e4-4d1b-b85b-aa8875cdbb6c}</UniqueIdentifier>
-    </Filter>
-    <Filter Include="Test Files\concepts">
-      <UniqueIdentifier>{c02bc38b-989e-4dff-b4d2-a897be13339d}</UniqueIdentifier>
-    </Filter>
-    <Filter Include="Header Files\cmcstl2\stl2\detail\concepts">
-      <UniqueIdentifier>{5e5296f1-673d-46df-9c8f-cf948267f6a5}</UniqueIdentifier>
-    </Filter>
-    <Filter Include="Test Files\algorithm">
-      <UniqueIdentifier>{088aeebe-4a77-4e6f-b6f3-148b6fc01a61}</UniqueIdentifier>
-    </Filter>
-    <Filter Include="Test Files\iterator">
-      <UniqueIdentifier>{bb154e64-308c-4418-9bd7-6c813d69f789}</UniqueIdentifier>
-    </Filter>
-    <Filter Include="Header Files\cmcstl2\stl2\detail\iterator">
-      <UniqueIdentifier>{feeeb742-22cf-4e29-8ef0-87be73bf561e}</UniqueIdentifier>
-    </Filter>
-    <Filter Include="Header Files\cmcstl2\stl2\detail\algorithm">
-      <UniqueIdentifier>{44740440-b416-4103-bc95-fec51911588c}</UniqueIdentifier>
-    </Filter>
-    <Filter Include="Header Files\cmcstl2\stl2\detail\range">
-      <UniqueIdentifier>{913cee68-4003-4159-8f9d-0792ed72f286}</UniqueIdentifier>
-    </Filter>
-  </ItemGroup>
-  <ItemGroup>
-    <ClInclude Include="include\stl2\iterator.hpp">
-      <Filter>Header Files\cmcstl2\stl2</Filter>
-    </ClInclude>
-    <ClInclude Include="include\stl2\utility.hpp">
-      <Filter>Header Files\cmcstl2\stl2</Filter>
-    </ClInclude>
-    <ClInclude Include="include\stl2\detail\fwd.hpp">
-      <Filter>Header Files\cmcstl2\stl2\detail</Filter>
-    </ClInclude>
-    <ClInclude Include="include\stl2\detail\swap.hpp">
-      <Filter>Header Files\cmcstl2\stl2\detail</Filter>
-    </ClInclude>
-    <ClInclude Include="include\stl2\detail\tagged.hpp">
-      <Filter>Header Files\cmcstl2\stl2\detail</Filter>
-    </ClInclude>
-    <ClInclude Include="meta\include\meta\meta.hpp">
-      <Filter>Header Files\meta\include\meta</Filter>
-    </ClInclude>
-    <ClInclude Include="meta\include\meta\meta_fwd.hpp">
-      <Filter>Header Files\meta\include\meta</Filter>
-    </ClInclude>
-    <ClInclude Include="test\simple_test.hpp">
-      <Filter>Test Files</Filter>
-    </ClInclude>
-    <ClInclude Include="include\stl2\detail\concepts\compare.hpp">
-      <Filter>Header Files\cmcstl2\stl2\detail\concepts</Filter>
-    </ClInclude>
-    <ClInclude Include="include\stl2\detail\concepts\core.hpp">
-      <Filter>Header Files\cmcstl2\stl2\detail\concepts</Filter>
-    </ClInclude>
-    <ClInclude Include="include\stl2\detail\concepts\function.hpp">
-      <Filter>Header Files\cmcstl2\stl2\detail\concepts</Filter>
-    </ClInclude>
-    <ClInclude Include="include\stl2\detail\concepts\object.hpp">
-      <Filter>Header Files\cmcstl2\stl2\detail\concepts</Filter>
-    </ClInclude>
-<<<<<<< HEAD
-=======
-    <ClInclude Include="include\stl2\detail\range\concepts.hpp">
-      <Filter>Header Files\cmcstl2\stl2\detail\range</Filter>
-    </ClInclude>
-    <ClInclude Include="include\stl2\detail\range\access.hpp">
-      <Filter>Header Files\cmcstl2\stl2\detail\range</Filter>
-    </ClInclude>
-    <ClInclude Include="include\stl2\detail\range\primitives.hpp">
-      <Filter>Header Files\cmcstl2\stl2\detail\range</Filter>
-    </ClInclude>
->>>>>>> d957d912
-    <ClInclude Include="include\stl2\concepts.hpp">
-      <Filter>Header Files\cmcstl2\stl2</Filter>
-    </ClInclude>
-    <ClInclude Include="include\stl2\type_traits.hpp">
-      <Filter>Header Files\cmcstl2\stl2</Filter>
-    </ClInclude>
-    <ClInclude Include="test\iterator\test_iterators.hpp">
-      <Filter>Test Files\iterator</Filter>
-    </ClInclude>
-    <ClInclude Include="test\concepts\validate.hpp">
-      <Filter>Test Files\concepts</Filter>
-    </ClInclude>
-    <ClInclude Include="include\stl2\detail\concepts\algorithm.hpp">
-      <Filter>Header Files\cmcstl2\stl2\detail\concepts</Filter>
-    </ClInclude>
-    <ClInclude Include="include\stl2\detail\concepts\callable.hpp">
-      <Filter>Header Files\cmcstl2\stl2\detail\concepts</Filter>
-    </ClInclude>
-    <ClInclude Include="include\stl2\algorithm.hpp">
-      <Filter>Header Files\cmcstl2\stl2</Filter>
-    </ClInclude>
-    <ClInclude Include="include\stl2\functional.hpp">
-      <Filter>Header Files\cmcstl2\stl2</Filter>
-    </ClInclude>
-    <ClInclude Include="include\stl2\detail\algorithm\all_of.hpp">
-      <Filter>Header Files\cmcstl2\stl2\detail\algorithm</Filter>
-    </ClInclude>
-    <ClInclude Include="include\stl2\detail\iterator\concepts.hpp">
-      <Filter>Header Files\cmcstl2\stl2\detail\iterator</Filter>
-    </ClInclude>
-    <ClInclude Include="include\stl2\detail\iterator\insert_iterators.hpp">
-      <Filter>Header Files\cmcstl2\stl2\detail\iterator</Filter>
-    </ClInclude>
-    <ClInclude Include="include\stl2\detail\iterator\operations.hpp">
-      <Filter>Header Files\cmcstl2\stl2\detail\iterator</Filter>
-    </ClInclude>
-    <ClInclude Include="include\stl2\detail\iterator\reverse_iterator.hpp">
-      <Filter>Header Files\cmcstl2\stl2\detail\iterator</Filter>
-    </ClInclude>
-<<<<<<< HEAD
-    <ClInclude Include="include\stl2\detail\range\access.hpp">
-      <Filter>Header Files\cmcstl2\stl2\detail\range</Filter>
-    </ClInclude>
-    <ClInclude Include="include\stl2\detail\range\concepts.hpp">
-      <Filter>Header Files\cmcstl2\stl2\detail\range</Filter>
-    </ClInclude>
-    <ClInclude Include="include\stl2\tuple.hpp">
-      <Filter>Header Files\cmcstl2\stl2</Filter>
-=======
-    <ClInclude Include="include\stl2\detail\iterator\move_iterator.hpp">
-      <Filter>Header Files\cmcstl2\stl2\detail\iterator</Filter>
->>>>>>> d957d912
-    </ClInclude>
-  </ItemGroup>
-  <ItemGroup>
-    <ClCompile Include="test\headers.cpp">
-      <Filter>Test Files</Filter>
-    </ClCompile>
-    <ClCompile Include="test\range_access.cpp">
-      <Filter>Test Files</Filter>
-    </ClCompile>
-    <ClCompile Include="test\tagged.cpp">
-      <Filter>Test Files</Filter>
-    </ClCompile>
-    <ClCompile Include="test\concepts\compare.cpp">
-      <Filter>Test Files\concepts</Filter>
-    </ClCompile>
-    <ClCompile Include="test\concepts\core.cpp">
-      <Filter>Test Files\concepts</Filter>
-    </ClCompile>
-    <ClCompile Include="test\concepts\iterator.cpp">
-      <Filter>Test Files\concepts</Filter>
-    </ClCompile>
-    <ClCompile Include="test\concepts\object.cpp">
-      <Filter>Test Files\concepts</Filter>
-    </ClCompile>
-    <ClCompile Include="test\concepts\swap.cpp">
-      <Filter>Test Files\concepts</Filter>
-    </ClCompile>
-    <ClCompile Include="test\concepts\range.cpp">
-      <Filter>Test Files\concepts</Filter>
-    </ClCompile>
-    <ClCompile Include="test\iterator\iterator.cpp">
-      <Filter>Test Files\iterator</Filter>
-    </ClCompile>
-    <ClCompile Include="test\iterator\move_iterator.cpp">
-      <Filter>Test Files\iterator</Filter>
-    </ClCompile>
-    <ClCompile Include="test\iterator\reverse_iterator.cpp">
-      <Filter>Test Files\iterator</Filter>
-    </ClCompile>
-    <ClCompile Include="test\algorithm\all_of.cpp">
-      <Filter>Test Files\algorithm</Filter>
-    </ClCompile>
-    <ClCompile Include="test\concepts\fundamental.cpp">
-      <Filter>Test Files</Filter>
-    </ClCompile>
-  </ItemGroup>
-  <ItemGroup>
-    <Text Include="test\CMakeLists.txt">
-      <Filter>Test Files</Filter>
-    </Text>
-    <Text Include="test\concept_select.txt">
-      <Filter>Test Files</Filter>
-    </Text>
-    <Text Include="test\concepts\CMakeLists.txt">
-      <Filter>Test Files\concepts</Filter>
-    </Text>
-    <Text Include="CMakeLists.txt" />
-    <Text Include="test\algorithm\CMakeLists.txt" />
-    <Text Include="test\iterator\CMakeLists.txt" />
-  </ItemGroup>
-  <ItemGroup>
-    <None Include=".gitignore" />
-    <None Include=".gitmodules" />
-  </ItemGroup>
+<?xml version="1.0" encoding="utf-8"?>
+<Project ToolsVersion="4.0" xmlns="http://schemas.microsoft.com/developer/msbuild/2003">
+  <ItemGroup>
+    <Filter Include="Source Files">
+      <UniqueIdentifier>{4FC737F1-C7A5-4376-A066-2A32D752A2FF}</UniqueIdentifier>
+      <Extensions>cpp;c;cc;cxx;def;odl;idl;hpj;bat;asm;asmx</Extensions>
+    </Filter>
+    <Filter Include="Header Files">
+      <UniqueIdentifier>{93995380-89BD-4b04-88EB-625FBE52EBFB}</UniqueIdentifier>
+      <Extensions>h;hh;hpp;hxx;hm;inl;inc;xsd</Extensions>
+    </Filter>
+    <Filter Include="Resource Files">
+      <UniqueIdentifier>{67DA6AB6-F800-4c08-8B7A-83BB121AAD01}</UniqueIdentifier>
+      <Extensions>rc;ico;cur;bmp;dlg;rc2;rct;bin;rgs;gif;jpg;jpeg;jpe;resx;tiff;tif;png;wav;mfcribbon-ms</Extensions>
+    </Filter>
+    <Filter Include="Header Files\cmcstl2">
+      <UniqueIdentifier>{cbb7e17e-f6d1-4f4b-ac10-464d80047e1b}</UniqueIdentifier>
+    </Filter>
+    <Filter Include="Header Files\meta">
+      <UniqueIdentifier>{7d7b7db0-ebea-490f-8e5f-3cf887b52cfd}</UniqueIdentifier>
+    </Filter>
+    <Filter Include="Header Files\cmcstl2\stl2">
+      <UniqueIdentifier>{abd21d2b-e740-4586-9367-220a3be2824e}</UniqueIdentifier>
+    </Filter>
+    <Filter Include="Header Files\cmcstl2\stl2\detail">
+      <UniqueIdentifier>{fabeeb70-566b-4e3a-99f3-013462df0b62}</UniqueIdentifier>
+    </Filter>
+    <Filter Include="Header Files\meta\include">
+      <UniqueIdentifier>{1122ee4c-dd15-4e76-8367-bac685858231}</UniqueIdentifier>
+    </Filter>
+    <Filter Include="Header Files\meta\include\meta">
+      <UniqueIdentifier>{a1a9ea2c-d9c1-4215-9e12-38ecb8f0c710}</UniqueIdentifier>
+    </Filter>
+    <Filter Include="Test Files">
+      <UniqueIdentifier>{1502d095-18e4-4d1b-b85b-aa8875cdbb6c}</UniqueIdentifier>
+    </Filter>
+    <Filter Include="Test Files\concepts">
+      <UniqueIdentifier>{c02bc38b-989e-4dff-b4d2-a897be13339d}</UniqueIdentifier>
+    </Filter>
+    <Filter Include="Header Files\cmcstl2\stl2\detail\concepts">
+      <UniqueIdentifier>{5e5296f1-673d-46df-9c8f-cf948267f6a5}</UniqueIdentifier>
+    </Filter>
+    <Filter Include="Test Files\algorithm">
+      <UniqueIdentifier>{088aeebe-4a77-4e6f-b6f3-148b6fc01a61}</UniqueIdentifier>
+    </Filter>
+    <Filter Include="Test Files\iterator">
+      <UniqueIdentifier>{bb154e64-308c-4418-9bd7-6c813d69f789}</UniqueIdentifier>
+    </Filter>
+    <Filter Include="Header Files\cmcstl2\stl2\detail\iterator">
+      <UniqueIdentifier>{feeeb742-22cf-4e29-8ef0-87be73bf561e}</UniqueIdentifier>
+    </Filter>
+    <Filter Include="Header Files\cmcstl2\stl2\detail\algorithm">
+      <UniqueIdentifier>{44740440-b416-4103-bc95-fec51911588c}</UniqueIdentifier>
+    </Filter>
+    <Filter Include="Header Files\cmcstl2\stl2\detail\range">
+      <UniqueIdentifier>{913cee68-4003-4159-8f9d-0792ed72f286}</UniqueIdentifier>
+    </Filter>
+  </ItemGroup>
+  <ItemGroup>
+    <ClInclude Include="include\stl2\iterator.hpp">
+      <Filter>Header Files\cmcstl2\stl2</Filter>
+    </ClInclude>
+    <ClInclude Include="include\stl2\utility.hpp">
+      <Filter>Header Files\cmcstl2\stl2</Filter>
+    </ClInclude>
+    <ClInclude Include="include\stl2\detail\fwd.hpp">
+      <Filter>Header Files\cmcstl2\stl2\detail</Filter>
+    </ClInclude>
+    <ClInclude Include="include\stl2\detail\swap.hpp">
+      <Filter>Header Files\cmcstl2\stl2\detail</Filter>
+    </ClInclude>
+    <ClInclude Include="include\stl2\detail\tagged.hpp">
+      <Filter>Header Files\cmcstl2\stl2\detail</Filter>
+    </ClInclude>
+    <ClInclude Include="meta\include\meta\meta.hpp">
+      <Filter>Header Files\meta\include\meta</Filter>
+    </ClInclude>
+    <ClInclude Include="meta\include\meta\meta_fwd.hpp">
+      <Filter>Header Files\meta\include\meta</Filter>
+    </ClInclude>
+    <ClInclude Include="test\simple_test.hpp">
+      <Filter>Test Files</Filter>
+    </ClInclude>
+    <ClInclude Include="include\stl2\detail\concepts\compare.hpp">
+      <Filter>Header Files\cmcstl2\stl2\detail\concepts</Filter>
+    </ClInclude>
+    <ClInclude Include="include\stl2\detail\concepts\core.hpp">
+      <Filter>Header Files\cmcstl2\stl2\detail\concepts</Filter>
+    </ClInclude>
+    <ClInclude Include="include\stl2\detail\concepts\function.hpp">
+      <Filter>Header Files\cmcstl2\stl2\detail\concepts</Filter>
+    </ClInclude>
+    <ClInclude Include="include\stl2\detail\concepts\object.hpp">
+      <Filter>Header Files\cmcstl2\stl2\detail\concepts</Filter>
+    </ClInclude>
+    <ClInclude Include="include\stl2\detail\range\concepts.hpp">
+      <Filter>Header Files\cmcstl2\stl2\detail\range</Filter>
+    </ClInclude>
+    <ClInclude Include="include\stl2\detail\range\access.hpp">
+      <Filter>Header Files\cmcstl2\stl2\detail\range</Filter>
+    </ClInclude>
+    <ClInclude Include="include\stl2\detail\range\primitives.hpp">
+      <Filter>Header Files\cmcstl2\stl2\detail\range</Filter>
+    </ClInclude>
+
+    <ClInclude Include="include\stl2\concepts.hpp">
+      <Filter>Header Files\cmcstl2\stl2</Filter>
+    </ClInclude>
+    <ClInclude Include="include\stl2\type_traits.hpp">
+      <Filter>Header Files\cmcstl2\stl2</Filter>
+    </ClInclude>
+    <ClInclude Include="test\iterator\test_iterators.hpp">
+      <Filter>Test Files\iterator</Filter>
+    </ClInclude>
+    <ClInclude Include="test\concepts\validate.hpp">
+      <Filter>Test Files\concepts</Filter>
+    </ClInclude>
+    <ClInclude Include="include\stl2\detail\concepts\algorithm.hpp">
+      <Filter>Header Files\cmcstl2\stl2\detail\concepts</Filter>
+    </ClInclude>
+    <ClInclude Include="include\stl2\detail\concepts\callable.hpp">
+      <Filter>Header Files\cmcstl2\stl2\detail\concepts</Filter>
+    </ClInclude>
+    <ClInclude Include="include\stl2\algorithm.hpp">
+      <Filter>Header Files\cmcstl2\stl2</Filter>
+    </ClInclude>
+    <ClInclude Include="include\stl2\functional.hpp">
+      <Filter>Header Files\cmcstl2\stl2</Filter>
+    </ClInclude>
+    <ClInclude Include="include\stl2\detail\algorithm\all_of.hpp">
+      <Filter>Header Files\cmcstl2\stl2\detail\algorithm</Filter>
+    </ClInclude>
+    <ClInclude Include="include\stl2\detail\iterator\concepts.hpp">
+      <Filter>Header Files\cmcstl2\stl2\detail\iterator</Filter>
+    </ClInclude>
+    <ClInclude Include="include\stl2\detail\iterator\insert_iterators.hpp">
+      <Filter>Header Files\cmcstl2\stl2\detail\iterator</Filter>
+    </ClInclude>
+    <ClInclude Include="include\stl2\detail\iterator\operations.hpp">
+      <Filter>Header Files\cmcstl2\stl2\detail\iterator</Filter>
+    </ClInclude>
+    <ClInclude Include="include\stl2\detail\iterator\reverse_iterator.hpp">
+      <Filter>Header Files\cmcstl2\stl2\detail\iterator</Filter>
+    </ClInclude>
+
+    <ClInclude Include="include\stl2\detail\range\access.hpp">
+      <Filter>Header Files\cmcstl2\stl2\detail\range</Filter>
+    </ClInclude>
+    <ClInclude Include="include\stl2\detail\range\concepts.hpp">
+      <Filter>Header Files\cmcstl2\stl2\detail\range</Filter>
+    </ClInclude>
+    <ClInclude Include="include\stl2\tuple.hpp">
+      <Filter>Header Files\cmcstl2\stl2</Filter>
+
+    </ClInclude>
+    <ClInclude Include="include\stl2\detail\iterator\move_iterator.hpp">
+      <Filter>Header Files\cmcstl2\stl2\detail\iterator</Filter>
+
+    </ClInclude>
+  </ItemGroup>
+  <ItemGroup>
+    <ClCompile Include="test\headers.cpp">
+      <Filter>Test Files</Filter>
+    </ClCompile>
+    <ClCompile Include="test\range_access.cpp">
+      <Filter>Test Files</Filter>
+    </ClCompile>
+    <ClCompile Include="test\tagged.cpp">
+      <Filter>Test Files</Filter>
+    </ClCompile>
+    <ClCompile Include="test\concepts\compare.cpp">
+      <Filter>Test Files\concepts</Filter>
+    </ClCompile>
+    <ClCompile Include="test\concepts\core.cpp">
+      <Filter>Test Files\concepts</Filter>
+    </ClCompile>
+    <ClCompile Include="test\concepts\iterator.cpp">
+      <Filter>Test Files\concepts</Filter>
+    </ClCompile>
+    <ClCompile Include="test\concepts\object.cpp">
+      <Filter>Test Files\concepts</Filter>
+    </ClCompile>
+    <ClCompile Include="test\concepts\swap.cpp">
+      <Filter>Test Files\concepts</Filter>
+    </ClCompile>
+    <ClCompile Include="test\concepts\range.cpp">
+      <Filter>Test Files\concepts</Filter>
+    </ClCompile>
+    <ClCompile Include="test\iterator\iterator.cpp">
+      <Filter>Test Files\iterator</Filter>
+    </ClCompile>
+    <ClCompile Include="test\iterator\move_iterator.cpp">
+      <Filter>Test Files\iterator</Filter>
+    </ClCompile>
+    <ClCompile Include="test\iterator\reverse_iterator.cpp">
+      <Filter>Test Files\iterator</Filter>
+    </ClCompile>
+    <ClCompile Include="test\algorithm\all_of.cpp">
+      <Filter>Test Files\algorithm</Filter>
+    </ClCompile>
+    <ClCompile Include="test\concepts\fundamental.cpp">
+      <Filter>Test Files</Filter>
+    </ClCompile>
+  </ItemGroup>
+  <ItemGroup>
+    <Text Include="test\CMakeLists.txt">
+      <Filter>Test Files</Filter>
+    </Text>
+    <Text Include="test\concept_select.txt">
+      <Filter>Test Files</Filter>
+    </Text>
+    <Text Include="test\concepts\CMakeLists.txt">
+      <Filter>Test Files\concepts</Filter>
+    </Text>
+    <Text Include="CMakeLists.txt" />
+    <Text Include="test\algorithm\CMakeLists.txt" />
+    <Text Include="test\iterator\CMakeLists.txt" />
+  </ItemGroup>
+  <ItemGroup>
+    <None Include=".gitignore" />
+    <None Include=".gitmodules" />
+  </ItemGroup>
 </Project>
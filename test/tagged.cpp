#include <array>
#include <stl2/functional.hpp>
#include <stl2/tuple.hpp>
#include <stl2/utility.hpp>
#include "simple_test.hpp"

namespace models = stl2::ext::models;

using TP = stl2::tagged_pair<stl2::tag::in(int), stl2::tag::out(double)>;
using TT = stl2::tagged_tuple<stl2::tag::in(int), stl2::tag::out(double)>;

constexpr auto tp(int i, double d) {
  return TP{i, d};
}

constexpr auto tt(int i, double d) {
  return TT{i, d};
}

void test_pair() {
  auto t = tp(42, 3.14);
  static_assert(models::same<decltype(t), TP>());
  CHECK(t.first == 42);
  CHECK(stl2::get<0>(t) == 42);
  CHECK(t.in() == 42);
  CHECK(t.second == 3.14);
  CHECK(stl2::get<1>(t) == 3.14);
  CHECK(t.out() == 3.14);
}

void test_constexpr_pair() {
  constexpr auto t = tp(42, 3.14);
  static_assert(models::same<decltype(t), const TP>());
  constexpr int f = t.first;
  CHECK(f == 42);
  constexpr int fg = stl2::get<0>(t);
  CHECK(fg == 42);
  constexpr int ff = t.in();
  CHECK(ff == 42);
  constexpr double s = t.second;
  CHECK(s == 3.14);
  constexpr double sg = stl2::get<1>(t);
  CHECK(sg == 3.14);
  constexpr double sf = t.out();
  CHECK(sf == 3.14);
}

void test_tuple() {
  auto t = tt(42, 3.14);
  static_assert(models::same<decltype(t), TT>());
  CHECK(stl2::get<0>(t) == 42);
  CHECK(t.in() == 42);
  CHECK(stl2::get<1>(t) == 3.14);
  CHECK(t.out() == 3.14);
}

void test_constexpr_tuple() {
  constexpr auto t = tt(42, 3.14);
  static_assert(models::same<decltype(t), const TT>());
  constexpr int fg = stl2::get<0>(t);
  CHECK(fg == 42);
  constexpr int ff = t.in();
  CHECK(ff == 42);
  constexpr double sg = stl2::get<1>(t);
  CHECK(sg == 3.14);
  constexpr double sf = t.out();
  CHECK(sf == 3.14);
}

void test_conversions() {
  auto t = tt(42, 3.14);
  CHECK(t == tt(42, 3.14));
  t = tt(13, 1.414);
  CHECK(t == tt(13, 1.414));
  t = tp(42, 3.14);
  CHECK(t == tt(42, 3.14));
  t = stl2::make_tuple(13, 1.414);
  CHECK(t == tt(13, 1.414));
  t = stl2::make_pair(42, 3.14);
  CHECK(t == tt(42, 3.14));
}

void test_swap() {
  using stl2::swap;

  auto t1 = tt(42, 3.14);
  decltype(t1) t2{};

  stl2::pair<int, double> stdp;
  swap(t1, t2);

  CHECK(t1.in() == 0);
  CHECK(t1.out() == 0);
  CHECK(t2.in() == 42);
  CHECK(t2.out() == 3.14);
}

template <class T> T& lv();

struct nothrow_pair {
  int first;
  int second;

  nothrow_pair() = default;
  constexpr nothrow_pair(int f, int s) noexcept :
    first{f}, second{s} {}
};

namespace std {
  template <>
  struct tuple_size<nothrow_pair> : meta::size_t<2> {};
  template <std::size_t N>
    requires N < 2
  struct tuple_element<N, nothrow_pair> : meta::id<int> {};
}

void test_noexcept() {
  using T = stl2::tagged<nothrow_pair, stl2::tag::in1, stl2::tag::in2>;
  CHECK(stl2::is_nothrow_default_constructible<T>());
  CHECK(stl2::is_nothrow_move_constructible<T>());
  CHECK(stl2::is_nothrow_copy_constructible<T>());
  CHECK(stl2::is_nothrow_move_assignable<T>());
  CHECK(stl2::is_nothrow_copy_assignable<T>());
  CHECK(noexcept(T{1, 2}));
  // Force to rvalue to workaround
  // https://gcc.gnu.org/bugzilla/show_bug.cgi?id=67185
<<<<<<< HEAD
  CHECK(bool(stl2::is_nothrow_swappable_v<T&>));
=======
  CHECK(bool(stl2::is_nothrow_swappable_v<T&, T&>));
>>>>>>> 50d55503
}

// Why? Because we can.
void test_array() {
  using T = stl2::tagged<std::array<int, 3>, stl2::tag::in, stl2::tag::in1, stl2::tag::in2>;
  auto t = T{std::array<int, 3>{{0, 1, 2}}};
  CHECK(t.in() == 0);
  CHECK(t.in1() == 1);
  CHECK(t.in2() == 2);
}

void test_make_pair() {
#define MAKE(a, b) stl2::make_tagged_pair<stl2::tag::in, stl2::tag::out>(a, b)
  CHECK(models::same<TP, decltype(MAKE(42, 3.14))>());
  CHECK(tp(42, 3.14) == MAKE(42, 3.14));
  CHECK(MAKE(42, 3.14).in() == 42);
  CHECK(MAKE(42, 3.14).out() == 3.14);
  CHECK(stl2::pair<int, double>(42, 3.14) == MAKE(42, 3.14));
#undef MAKE
}

void test_make_tuple() {
  using namespace stl2::tag;
  auto t = stl2::make_tagged_tuple<in, out, max>(1,2,3);
  CHECK(models::same<stl2::tagged_tuple<in(int), out(int), max(int)>, decltype(t)>());
  CHECK(t.in() == 1);
  CHECK(t.out() == 2);
  CHECK(t.max() == 3);
  CHECK(t == stl2::make_tuple(1,2,3));
}

void test_tagged_pairs_para_2_example() {
  using namespace stl2;
  tagged_pair<tag::min(int), tag::max(int)> p{0, 1};
  CHECK(&p.min() == &p.first);
  CHECK(&p.max() == &p.second);
}

void test_tagged_pairs_creation_para_2_example() {
  using namespace stl2;
  const auto a = make_tagged_pair<tag::min, tag::max>(5, 3.1415926);
  const auto b = tagged_pair<tag::min(int), tag::max(double)>{5, 3.1415926};
  CHECK(models::same<decltype(a), decltype(b)>());
  CHECK(a == b);
}

void test_tagged_tuple_para_3_example() {
  using namespace stl2;
  tagged_tuple<tag::in(char*), tag::out(char*)> t{0, 0};
  CHECK(&t.in() == &get<0>(t));
  CHECK(&t.out() == &get<1>(t));
}

void test_tagged_tuple_creation_para_4_example() {
  using namespace stl2;
  int i;
  float j;
  auto t = make_tagged_tuple<tag::in1, tag::in2, tag::out>(1, ref(i), cref(j));
  CHECK(models::same<decltype(t), tagged_tuple<tag::in1(int), tag::in2(int&), tag::out(const float&)>>());
  CHECK(t.in1() == 1);
  CHECK(&t.in2() == &i);
  CHECK(&t.out() == &j);
}

int main() {
  test_pair();
  test_tuple();
  test_constexpr_pair();
  test_constexpr_tuple();
  test_conversions();
  test_swap();
  test_noexcept();
  test_array();
  test_make_pair();
  test_make_tuple();
  test_tagged_pairs_para_2_example();
  test_tagged_pairs_creation_para_2_example();
  test_tagged_tuple_para_3_example();
  test_tagged_tuple_creation_para_4_example();
  return ::test_result();
}<|MERGE_RESOLUTION|>--- conflicted
+++ resolved
@@ -124,11 +124,7 @@
   CHECK(noexcept(T{1, 2}));
   // Force to rvalue to workaround
   // https://gcc.gnu.org/bugzilla/show_bug.cgi?id=67185
-<<<<<<< HEAD
-  CHECK(bool(stl2::is_nothrow_swappable_v<T&>));
-=======
   CHECK(bool(stl2::is_nothrow_swappable_v<T&, T&>));
->>>>>>> 50d55503
 }
 
 // Why? Because we can.

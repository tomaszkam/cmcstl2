// cmcstl2 - A concept-enabled C++ standard library
//
//  Copyright Casey Carter 2015
//
//  Use, modification and distribution is subject to the
//  Boost Software License, Version 1.0. (See accompanying
//  file LICENSE_1_0.txt or copy at
//  http://www.boost.org/LICENSE_1_0.txt)
//
// Project home: https://github.com/caseycarter/cmcstl2
//
#include <stl2/detail/iterator/istream_iterator.hpp>
#include <stl2/iterator.hpp>
#include <stl2/type_traits.hpp>
#include <sstream>
#include "../simple_test.hpp"

using namespace __stl2;

struct Int {
  int value_;

  friend std::istream& operator>>(std::istream& is, Int& i) {
    return is >> i.value_;
  }
};

int main() {
  {
    using I = istream_iterator<int>;
<<<<<<< HEAD
    static_assert(is_same<DifferenceType<I>, std::ptrdiff_t>());
    static_assert(is_same<ValueType<I>, int>());
    static_assert(is_same<ReferenceType<I>, const int&>());
    static_assert(is_same<RvalueReferenceType<I>, const int&&>());
    static_assert(models::WeakInputIterator<I>);
=======
    static_assert(is_same<difference_type_t<I>, std::ptrdiff_t>());
    static_assert(is_same<value_type_t<I>, int>());
    static_assert(is_same<reference_t<I>, const int&>());
    static_assert(is_same<rvalue_reference_t<I>, const int&&>());
>>>>>>> d4c67e8d
    static_assert(models::InputIterator<I>);
    static_assert(!models::ForwardIterator<I>);

    static_assert(models::Sentinel<default_sentinel, I>);
    using C = CommonType<I, default_sentinel>;
    static_assert(is_same<C, I>());
  }
  {
    std::istringstream is("5 4 3 2 1 0");
    ::check_equal(
      ext::make_range(istream_iterator<int>{is}, default_sentinel{}),
        {5, 4, 3, 2, 1, 0});
  }
  {
    std::istringstream is("0.9 1.8 2.4 3.3");
    ::check_equal(
      ext::make_range(istream_iterator<double>{is}, default_sentinel{}),
        {0.9, 1.8, 2.4, 3.3});
  }

  {
    std::istringstream is("5 4 3 2 1 0");
    auto i = istream_iterator<Int>{is};
    for (auto n = 5; i != default_sentinel{} && n >= 0; --n, ++i) {
      CHECK(i->value_ == n);
    }
  }

  return ::test_result();
}<|MERGE_RESOLUTION|>--- conflicted
+++ resolved
@@ -28,18 +28,10 @@
 int main() {
   {
     using I = istream_iterator<int>;
-<<<<<<< HEAD
-    static_assert(is_same<DifferenceType<I>, std::ptrdiff_t>());
-    static_assert(is_same<ValueType<I>, int>());
-    static_assert(is_same<ReferenceType<I>, const int&>());
-    static_assert(is_same<RvalueReferenceType<I>, const int&&>());
-    static_assert(models::WeakInputIterator<I>);
-=======
     static_assert(is_same<difference_type_t<I>, std::ptrdiff_t>());
     static_assert(is_same<value_type_t<I>, int>());
     static_assert(is_same<reference_t<I>, const int&>());
     static_assert(is_same<rvalue_reference_t<I>, const int&&>());
->>>>>>> d4c67e8d
     static_assert(models::InputIterator<I>);
     static_assert(!models::ForwardIterator<I>);
 

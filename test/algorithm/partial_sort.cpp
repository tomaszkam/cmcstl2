--- conflicted
+++ resolved
@@ -75,24 +75,14 @@
 		CHECK(array[i] == i);
 
 	std::shuffle(array, array+N, gen);
-<<<<<<< HEAD
 	auto res3 = stl2::partial_sort(stl2::ext::subrange(array, array+N), array+M);
-	CHECK(res3.get_unsafe() == array+N);
-=======
-	auto res3 = stl2::partial_sort(stl2::ext::make_range(array, array+N), array+M);
 	CHECK(res3 == array+N);
->>>>>>> 4553df52
 	for(int i = 0; i < M; ++i)
 		CHECK(array[i] == i);
 
 	std::shuffle(array, array+N, gen);
-<<<<<<< HEAD
 	auto res4 = stl2::partial_sort(stl2::ext::subrange(I{array}, S{array+N}), I{array+M});
-	CHECK(res4.get_unsafe().base() == array+N);
-=======
-	auto res4 = stl2::partial_sort(stl2::ext::make_range(I{array}, S{array+N}), I{array+M});
 	CHECK(res4.base() == array+N);
->>>>>>> 4553df52
 	for(int i = 0; i < M; ++i)
 		CHECK(array[i] == i);
 

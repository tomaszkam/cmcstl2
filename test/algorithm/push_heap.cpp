// Range v3 library
//
//  Copyright Eric Niebler 2014
//
//  Use, modification and distribution is subject to the
//  Boost Software License, Version 1.0. (See accompanying
//  file LICENSE_1_0.txt or copy at
//  http://www.boost.org/LICENSE_1_0.txt)
//
// Project home: https://github.com/ericniebler/range-v3
//
//  Copyright 2005 - 2007 Adobe Systems Incorporated
//  Distributed under the MIT License(see accompanying file LICENSE_1_0_0.txt
//  or a copy at http://stlab.adobe.com/licenses.html)

//===----------------------------------------------------------------------===//
//
//                     The LLVM Compiler Infrastructure
//
// This file is dual licensed under the MIT and the University of Illinois Open
// Source Licenses. See LICENSE.TXT for details.
//
//===----------------------------------------------------------------------===//

// <algorithm>

// template <RandomAccessIterator Iter>
//   requires ShuffleIterator<Iter>
//         && LessThanComparable<Iter::value_type>
//   void
//   push_heap(Iter first, Iter last);

#include <stl2/detail/algorithm/push_heap.hpp>
#include <memory>
#include <random>
#include <algorithm>
#include <functional>
#include "../simple_test.hpp"
#include "../test_utils.hpp"
#include "../test_iterators.hpp"

namespace stl2 = __stl2;

namespace { std::mt19937 gen; }

const auto push_heap = make_testable_1([](auto&&... args) {
	return stl2::push_heap(stl2::forward<decltype(args)>(args)...);
});

void test(int N)
{

	int* ia = new int [N];
	for (int i = 0; i < N; ++i)
		ia[i] = i;
	std::shuffle(ia, ia+N, gen);
	for (int i = 0; i <= N; ++i)
	{
		::push_heap(ia, ia+i).check([&](int *r){CHECK(r == ia + i);});
		CHECK(std::is_heap(ia, ia+i));
	}
	delete [] ia;
}

void test_comp(int N)
{
	int* ia = new int [N];
	for (int i = 0; i < N; ++i)
		ia[i] = i;
	std::shuffle(ia, ia+N, gen);
	for (int i = 0; i <= N; ++i)
	{
		::push_heap(ia, ia+i, std::greater<int>()).check([&](int *r){CHECK(r == ia+i);});
		CHECK(std::is_heap(ia, ia+i, std::greater<int>()));
	}
	delete [] ia;
}

struct S
{
	int i;
};

void test_proj(int N)
{
	S* ia = new S [N];
	int* ib = new int [N];
	for (int i = 0; i < N; ++i)
		ia[i].i = i;
	std::shuffle(ia, ia+N, gen);
	for (int i = 0; i <= N; ++i)
	{
		::push_heap(ia, ia+i, std::greater<int>(), &S::i).check([&](S *r){CHECK(r == ia+i);});
		std::transform(ia, ia+i, ib, std::mem_fn(&S::i));
		CHECK(std::is_heap(ib, ib+i, std::greater<int>()));
	}
	delete [] ia;
	delete [] ib;
}

struct indirect_less
{
	template <class P>
	bool operator()(const P& x, const P& y) const
		{return *x < *y;}
};

void test_move_only(int N)
{
	std::unique_ptr<int>* ia = new std::unique_ptr<int> [N];
	for (int i = 0; i < N; ++i)
		ia[i].reset(new int(i));
	std::shuffle(ia, ia+N, gen);
	for (int i = 0; i <= N; ++i)
	{
		::push_heap(ia, ia+i, indirect_less()).check([&](std::unique_ptr<int> *r){CHECK(r == ia+i);});
		CHECK(std::is_heap(ia, ia+i, indirect_less()));
	}
	delete [] ia;
}

int main()
{
	test(1000);
	test_comp(1000);
	test_proj(1000);
	test_move_only(1000);

	{
		int const N = 1000;
		S* ia = new S [N];
		int* ib = new int [N];
		for (int i = 0; i < N; ++i)
			ia[i].i = i;
		std::shuffle(ia, ia+N, gen);
		for (int i = 0; i <= N; ++i)
		{
<<<<<<< HEAD
			CHECK(stl2::push_heap(stl2::ext::subrange(ia, ia+i), std::greater<int>(), &S::i).get_unsafe() == ia+i);
=======
			CHECK(stl2::push_heap(stl2::ext::make_range(ia, ia+i), std::greater<int>(), &S::i) == ia+i);
>>>>>>> 4553df52
			std::transform(ia, ia+i, ib, std::mem_fn(&S::i));
			CHECK(std::is_heap(ib, ib+i, std::greater<int>()));
		}
		delete [] ia;
		delete [] ib;
	}

	return test_result();
}<|MERGE_RESOLUTION|>--- conflicted
+++ resolved
@@ -135,11 +135,7 @@
 		std::shuffle(ia, ia+N, gen);
 		for (int i = 0; i <= N; ++i)
 		{
-<<<<<<< HEAD
-			CHECK(stl2::push_heap(stl2::ext::subrange(ia, ia+i), std::greater<int>(), &S::i).get_unsafe() == ia+i);
-=======
-			CHECK(stl2::push_heap(stl2::ext::make_range(ia, ia+i), std::greater<int>(), &S::i) == ia+i);
->>>>>>> 4553df52
+			CHECK(stl2::push_heap(stl2::ext::subrange(ia, ia+i), std::greater<int>(), &S::i) == ia+i);
 			std::transform(ia, ia+i, ib, std::mem_fn(&S::i));
 			CHECK(std::is_heap(ib, ib+i, std::greater<int>()));
 		}

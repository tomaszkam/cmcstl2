// Range v3 library
//
//  Copyright Eric Niebler 2014
//
//  Use, modification and distribution is subject to the
//  Boost Software License, Version 1.0. (See accompanying
//  file LICENSE_1_0.txt or copy at
//  http://www.boost.org/LICENSE_1_0.txt)
//
// Project home: https://github.com/ericniebler/range-v3

//===----------------------------------------------------------------------===//
//
//                     The LLVM Compiler Infrastructure
//
// This file is dual licensed under the MIT and the University of Illinois Open
// Source Licenses. See LICENSE.TXT for details.
//
//===----------------------------------------------------------------------===//

#include <stl2/detail/algorithm/move_backward.hpp>
#include <memory>
#include <algorithm>
#include "../simple_test.hpp"
#include "../test_utils.hpp"
#include "../test_iterators.hpp"

namespace stl2 = __stl2;

template <typename InIter, typename OutIter>
void
test()
{
	{
		const int N = 1000;
		int ia[N];
		for(int i = 0; i < N; ++i)
			ia[i] = i;
		int ib[N] = {0};

		std::pair<InIter, OutIter> r = stl2::move_backward(InIter(ia), InIter(ia+N), OutIter(ib+N));
		CHECK(base(r.first) == ia+N);
		CHECK(base(r.second) == ib);
		for(int i = 0; i < N; ++i)
			CHECK(ia[i] == ib[i]);
	}

	{
		const int N = 1000;
		int ia[N];
		for(int i = 0; i < N; ++i)
			ia[i] = i;
		int ib[N] = {0};

		std::pair<InIter, OutIter> r = stl2::move_backward(as_lvalue(stl2::ext::subrange(InIter(ia), InIter(ia+N))), OutIter(ib+N));
		CHECK(base(r.first) == ia+N);
		CHECK(base(r.second) == ib);
		for(int i = 0; i < N; ++i)
			CHECK(ia[i] == ib[i]);
	}
}

struct S
{
	std::unique_ptr<int> p;
};

template <typename InIter, typename OutIter>
void
test1()
{
	{
		const int N = 100;
		std::unique_ptr<int> ia[N];
		for(int i = 0; i < N; ++i)
			ia[i].reset(new int(i));
		std::unique_ptr<int> ib[N];

		std::pair<InIter, OutIter> r = stl2::move_backward(InIter(ia), InIter(ia+N), OutIter(ib+N));
		CHECK(base(r.first) == ia+N);
		CHECK(base(r.second) == ib);
		for(int i = 0; i < N; ++i)
		{
			CHECK(ia[i].get() == nullptr);
			CHECK(*ib[i] == i);
		}
	}

	{
		const int N = 100;
		std::unique_ptr<int> ia[N];
		for(int i = 0; i < N; ++i)
			ia[i].reset(new int(i));
		std::unique_ptr<int> ib[N];

		std::pair<InIter, OutIter> r = stl2::move_backward(as_lvalue(stl2::ext::subrange(InIter(ia), InIter(ia+N))), OutIter(ib+N));
		CHECK(base(r.first) == ia+N);
		CHECK(base(r.second) == ib);
		for(int i = 0; i < N; ++i)
		{
			CHECK(ia[i].get() == nullptr);
			CHECK(*ib[i] == i);
		}

		stl2::move_backward(ib, ib+N, ia+N);

<<<<<<< HEAD
		auto r2 = stl2::move_backward(stl2::ext::subrange(InIter(ia), InIter(ia+N)), OutIter(ib+N));
		CHECK(base(r2.first.get_unsafe()) == ia+N);
=======
		auto r2 = stl2::move_backward(stl2::ext::make_range(InIter(ia), InIter(ia+N)), OutIter(ib+N));
		CHECK(base(r2.first) == ia+N);
>>>>>>> 4553df52
		CHECK(base(r2.second) == ib);
		for(int i = 0; i < N; ++i)
		{
			CHECK(ia[i].get() == nullptr);
			CHECK(*ib[i] == i);
		}
	}
}

int main()
{
	test<bidirectional_iterator<const int*>, bidirectional_iterator<int*> >();
	test<bidirectional_iterator<const int*>, random_access_iterator<int*> >();
	test<bidirectional_iterator<const int*>, int*>();

	test<random_access_iterator<const int*>, bidirectional_iterator<int*> >();
	test<random_access_iterator<const int*>, random_access_iterator<int*> >();
	test<random_access_iterator<const int*>, int*>();

	test<const int*, bidirectional_iterator<int*> >();
	test<const int*, random_access_iterator<int*> >();
	test<const int*, int*>();

	test1<bidirectional_iterator<std::unique_ptr<int>*>, bidirectional_iterator<std::unique_ptr<int>*> >();
	test1<bidirectional_iterator<std::unique_ptr<int>*>, random_access_iterator<std::unique_ptr<int>*> >();
	test1<bidirectional_iterator<std::unique_ptr<int>*>, std::unique_ptr<int>*>();

	test1<random_access_iterator<std::unique_ptr<int>*>, bidirectional_iterator<std::unique_ptr<int>*> >();
	test1<random_access_iterator<std::unique_ptr<int>*>, random_access_iterator<std::unique_ptr<int>*> >();
	test1<random_access_iterator<std::unique_ptr<int>*>, std::unique_ptr<int>*>();

	test1<std::unique_ptr<int>*, bidirectional_iterator<std::unique_ptr<int>*> >();
	test1<std::unique_ptr<int>*, random_access_iterator<std::unique_ptr<int>*> >();
	test1<std::unique_ptr<int>*, std::unique_ptr<int>*>();

	return test_result();
}<|MERGE_RESOLUTION|>--- conflicted
+++ resolved
@@ -104,13 +104,8 @@
 
 		stl2::move_backward(ib, ib+N, ia+N);
 
-<<<<<<< HEAD
 		auto r2 = stl2::move_backward(stl2::ext::subrange(InIter(ia), InIter(ia+N)), OutIter(ib+N));
-		CHECK(base(r2.first.get_unsafe()) == ia+N);
-=======
-		auto r2 = stl2::move_backward(stl2::ext::make_range(InIter(ia), InIter(ia+N)), OutIter(ib+N));
 		CHECK(base(r2.first) == ia+N);
->>>>>>> 4553df52
 		CHECK(base(r2.second) == ib);
 		for(int i = 0; i < N; ++i)
 		{

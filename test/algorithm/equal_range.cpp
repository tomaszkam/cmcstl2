// Range v3 library
//
//  Copyright Eric Niebler 2014
//
//  Use, modification and distribution is subject to the
//  Boost Software License, Version 1.0. (See accompanying
//  file LICENSE_1_0.txt or copy at
//  http://www.boost.org/LICENSE_1_0.txt)
//
// Project home: https://github.com/ericniebler/range-v3
//

//===----------------------------------------------------------------------===//
//
//                     The LLVM Compiler Infrastructure
//
// This file is dual licensed under the MIT and the University of Illinois Open
// Source Licenses. See LICENSE.TXT for details.
//
//===----------------------------------------------------------------------===//

#include <stl2/detail/algorithm/equal_range.hpp>
#include <vector>
#include <iterator>
#include "../simple_test.hpp"
#include "../test_iterators.hpp"

namespace ranges = __stl2;

struct my_int
{
	int value;
};

bool compare(my_int lhs, my_int rhs)
{
	return lhs.value < rhs.value;
}

void not_totally_ordered()
{
	// This better compile!
	std::vector<my_int> vec;
	ranges::equal_range(vec, my_int{10}, compare);
}

template <class Iter, class Sent, class T, class Proj = ranges::identity>
void
test(Iter first, Sent last, const T& value, Proj proj = Proj{})
{
	auto i = ranges::equal_range(first, last, value, ranges::less<>{}, proj);
	for (Iter j = first; j != i.begin(); ++j)
		CHECK(ranges::invoke(proj, *j) < value);
	for (Iter j = i.begin(); j != last; ++j)
		CHECK(!(ranges::invoke(proj, *j) < value));
	for (Iter j = first; j != i.end(); ++j)
		CHECK(!(value < ranges::invoke(proj, *j)));
	for (Iter j = i.end(); j != last; ++j)
		CHECK(value < ranges::invoke(proj, *j));

	auto res = ranges::equal_range(
<<<<<<< HEAD
		ranges::ext::subrange(first, last), value, ranges::less<>{}, proj);
	for (Iter j = first; j != res.begin().get_unsafe(); ++j)
=======
		ranges::ext::make_range(first, last), value, ranges::less<>{}, proj);
	for (Iter j = first; j != res.begin(); ++j)
>>>>>>> 4553df52
		CHECK(ranges::invoke(proj, *j) < value);
	for (Iter j = res.begin(); j != last; ++j)
		CHECK(!(ranges::invoke(proj, *j) < value));
	for (Iter j = first; j != res.end(); ++j)
		CHECK(!(value < ranges::invoke(proj, *j)));
	for (Iter j = res.end(); j != last; ++j)
		CHECK(value < ranges::invoke(proj, *j));
}

template <class Iter, class Sent = Iter>
void
test()
{
#if 0
	using namespace ranges::view;
	static constexpr unsigned M = 10;
	std::vector<int> v;
	auto input = ints | take(100) | transform([](int i){return repeat_n(i,M);}) | join;
	ranges::copy(input, ranges::back_inserter(v));
	for (int x = 0; x <= (int)M; ++x)
		test(Iter(v.data()), Sent(v.data()+v.size()), x);
#endif
}

int main()
{
	int d[] = {0, 1, 2, 3};
	for (int* e = d; e <= d+4; ++e)
		for (int x = -1; x <= 4; ++x)
			test(d, e, x);

	test<forward_iterator<const int*> >();
	test<bidirectional_iterator<const int*> >();
	test<random_access_iterator<const int*> >();
	test<const int*>();

	test<forward_iterator<const int*>, sentinel<const int*> >();
	test<bidirectional_iterator<const int*>, sentinel<const int*> >();
	test<random_access_iterator<const int*>, sentinel<const int*> >();

	{
		struct foo { int i; };

		foo some_foos[] = {{1}, {2}, {4}};
		test(some_foos, some_foos + 3, 2, &foo::i);
	}

	return ::test_result();
}<|MERGE_RESOLUTION|>--- conflicted
+++ resolved
@@ -59,13 +59,8 @@
 		CHECK(value < ranges::invoke(proj, *j));
 
 	auto res = ranges::equal_range(
-<<<<<<< HEAD
 		ranges::ext::subrange(first, last), value, ranges::less<>{}, proj);
-	for (Iter j = first; j != res.begin().get_unsafe(); ++j)
-=======
-		ranges::ext::make_range(first, last), value, ranges::less<>{}, proj);
 	for (Iter j = first; j != res.begin(); ++j)
->>>>>>> 4553df52
 		CHECK(ranges::invoke(proj, *j) < value);
 	for (Iter j = res.begin(); j != last; ++j)
 		CHECK(!(ranges::invoke(proj, *j) < value));

// Range v3 library
//
//  Copyright Eric Niebler 2014
//
//  Use, modification and distribution is subject to the
//  Boost Software License, Version 1.0. (See accompanying
//  file LICENSE_1_0.txt or copy at
//  http://www.boost.org/LICENSE_1_0.txt)
//
// Project home: https://github.com/ericniebler/range-v3

//===----------------------------------------------------------------------===//
//
//                     The LLVM Compiler Infrastructure
//
// This file is dual licensed under the MIT and the University of Illinois Open
// Source Licenses. See LICENSE.TXT for details.
//
//===----------------------------------------------------------------------===//

#if VALIDATE_RANGES
#include <range/v3/core.hpp>
#include <range/v3/algorithm/find_first_of.hpp>
namespace rng = ranges;

#elif VALIDATE_STL2
#include <stl2/detail/algorithm/find_first_of.hpp>
namespace rng = __stl2;
STL2_OPEN_NAMESPACE {
  using ext::subrange;
} STL2_CLOSE_NAMESPACE
namespace ranges = __stl2;
#endif

#include "../simple_test.hpp"
#include "../test_iterators.hpp"
#include "../test_utils.hpp"

void test_iter()
{
	using namespace ranges;
	int ia[] = {0, 1, 2, 3, 0, 1, 2, 3};
	static constexpr unsigned sa = size(ia);
	int ib[] = {1, 3, 5, 7};
	static constexpr unsigned sb = size(ib);
	CHECK(rng::find_first_of(input_iterator<const int*>(ia),
							 sentinel<const int*>(ia + sa),
							 forward_iterator<const int*>(ib),
							 sentinel<const int*>(ib + sb)) ==
							 input_iterator<const int*>(ia+1));
	int ic[] = {7};
	CHECK(rng::find_first_of(input_iterator<const int*>(ia),
							 sentinel<const int*>(ia + sa),
							 forward_iterator<const int*>(ic),
							 sentinel<const int*>(ic + 1)) ==
							 input_iterator<const int*>(ia+sa));
	CHECK(rng::find_first_of(input_iterator<const int*>(ia),
							 sentinel<const int*>(ia + sa),
							 forward_iterator<const int*>(ic),
							 sentinel<const int*>(ic)) ==
							 input_iterator<const int*>(ia+sa));
	CHECK(rng::find_first_of(input_iterator<const int*>(ia),
							 sentinel<const int*>(ia),
							 forward_iterator<const int*>(ic),
							 sentinel<const int*>(ic+1)) ==
							 input_iterator<const int*>(ia));
}

void test_iter_pred()
{
	using namespace ranges;
	int ia[] = {0, 1, 2, 3, 0, 1, 2, 3};
	static constexpr unsigned sa = size(ia);
	int ib[] = {1, 3, 5, 7};
	static constexpr unsigned sb = size(ib);
	CHECK(rng::find_first_of(input_iterator<const int*>(ia),
							 sentinel<const int*>(ia + sa),
							 forward_iterator<const int*>(ib),
							 sentinel<const int*>(ib + sb),
							 std::equal_to<int>()) ==
							 input_iterator<const int*>(ia+1));
	int ic[] = {7};
	CHECK(rng::find_first_of(input_iterator<const int*>(ia),
							 sentinel<const int*>(ia + sa),
							 forward_iterator<const int*>(ic),
							 sentinel<const int*>(ic + 1),
							 std::equal_to<int>()) ==
							 input_iterator<const int*>(ia+sa));
	CHECK(rng::find_first_of(input_iterator<const int*>(ia),
							 sentinel<const int*>(ia + sa),
							 forward_iterator<const int*>(ic),
							 sentinel<const int*>(ic),
							 std::equal_to<int>()) ==
							 input_iterator<const int*>(ia+sa));
	CHECK(rng::find_first_of(input_iterator<const int*>(ia),
							 sentinel<const int*>(ia),
							 forward_iterator<const int*>(ic),
							 sentinel<const int*>(ic+1),
							 std::equal_to<int>()) ==
							 input_iterator<const int*>(ia));
}

void test_rng()
{
	using namespace ranges;
	int ia[] = {0, 1, 2, 3, 0, 1, 2, 3};
	static constexpr unsigned sa = size(ia);
	int ib[] = {1, 3, 5, 7};
	static constexpr unsigned sb = size(ib);
	CHECK(rng::find_first_of(as_lvalue(subrange(input_iterator<const int*>(ia),
							 input_iterator<const int*>(ia + sa))),
							 subrange(forward_iterator<const int*>(ib),
							 forward_iterator<const int*>(ib + sb))) ==
							 input_iterator<const int*>(ia+1));
	CHECK(rng::find_first_of(subrange(input_iterator<const int*>(ia),
							 input_iterator<const int*>(ia + sa)),
<<<<<<< HEAD
							 subrange(forward_iterator<const int*>(ib),
							 forward_iterator<const int*>(ib + sb))).get_unsafe() ==
=======
							 make_range(forward_iterator<const int*>(ib),
							 forward_iterator<const int*>(ib + sb))) ==
>>>>>>> 4553df52
							 input_iterator<const int*>(ia+1));
	int ic[] = {7};
	CHECK(rng::find_first_of(as_lvalue(subrange(input_iterator<const int*>(ia),
							 input_iterator<const int*>(ia + sa))),
							 subrange(forward_iterator<const int*>(ic),
							 forward_iterator<const int*>(ic + 1))) ==
							 input_iterator<const int*>(ia+sa));
	CHECK(rng::find_first_of(as_lvalue(subrange(input_iterator<const int*>(ia),
							 input_iterator<const int*>(ia + sa))),
							 subrange(forward_iterator<const int*>(ic),
							 forward_iterator<const int*>(ic))) ==
							 input_iterator<const int*>(ia+sa));
	CHECK(rng::find_first_of(as_lvalue(subrange(input_iterator<const int*>(ia),
							 input_iterator<const int*>(ia))),
							 subrange(forward_iterator<const int*>(ic),
							 forward_iterator<const int*>(ic+1))) ==
							 input_iterator<const int*>(ia));
	CHECK(rng::find_first_of(subrange(input_iterator<const int*>(ia),
							 input_iterator<const int*>(ia + sa)),
<<<<<<< HEAD
							 subrange(forward_iterator<const int*>(ic),
							 forward_iterator<const int*>(ic + 1))).get_unsafe() ==
=======
							 make_range(forward_iterator<const int*>(ic),
							 forward_iterator<const int*>(ic + 1))) ==
>>>>>>> 4553df52
							 input_iterator<const int*>(ia+sa));
	CHECK(rng::find_first_of(subrange(input_iterator<const int*>(ia),
							 input_iterator<const int*>(ia + sa)),
<<<<<<< HEAD
							 subrange(forward_iterator<const int*>(ic),
							 forward_iterator<const int*>(ic))).get_unsafe() ==
=======
							 make_range(forward_iterator<const int*>(ic),
							 forward_iterator<const int*>(ic))) ==
>>>>>>> 4553df52
							 input_iterator<const int*>(ia+sa));
	CHECK(rng::find_first_of(subrange(input_iterator<const int*>(ia),
							 input_iterator<const int*>(ia)),
<<<<<<< HEAD
							 subrange(forward_iterator<const int*>(ic),
							 forward_iterator<const int*>(ic+1))).get_unsafe() ==
=======
							 make_range(forward_iterator<const int*>(ic),
							 forward_iterator<const int*>(ic+1))) ==
>>>>>>> 4553df52
							 input_iterator<const int*>(ia));
}

void test_rng_pred()
{
	using namespace ranges;
	int ia[] = {0, 1, 2, 3, 0, 1, 2, 3};
	static constexpr unsigned sa = size(ia);
	int ib[] = {1, 3, 5, 7};
	static constexpr unsigned sb = size(ib);
	CHECK(rng::find_first_of(as_lvalue(subrange(input_iterator<const int*>(ia),
							 input_iterator<const int*>(ia + sa))),
							 subrange(forward_iterator<const int*>(ib),
							 forward_iterator<const int*>(ib + sb)),
							 std::equal_to<int>()) ==
							 input_iterator<const int*>(ia+1));
	int ic[] = {7};
	CHECK(rng::find_first_of(as_lvalue(subrange(input_iterator<const int*>(ia),
							 input_iterator<const int*>(ia + sa))),
							 subrange(forward_iterator<const int*>(ic),
							 forward_iterator<const int*>(ic + 1)),
							 std::equal_to<int>()) ==
							 input_iterator<const int*>(ia+sa));
	CHECK(rng::find_first_of(as_lvalue(subrange(input_iterator<const int*>(ia),
							 input_iterator<const int*>(ia + sa))),
							 subrange(forward_iterator<const int*>(ic),
							 forward_iterator<const int*>(ic)),
							 std::equal_to<int>()) ==
							 input_iterator<const int*>(ia+sa));
	CHECK(rng::find_first_of(as_lvalue(subrange(input_iterator<const int*>(ia),
							 input_iterator<const int*>(ia))),
							 subrange(forward_iterator<const int*>(ic),
							 forward_iterator<const int*>(ic+1)),
							 std::equal_to<int>()) ==
							 input_iterator<const int*>(ia));
}

struct S
{
	int i;
};

void test_rng_pred_proj()
{
	using namespace ranges;
	S ia[] = {S{0}, S{1}, S{2}, S{3}, S{0}, S{1}, S{2}, S{3}};
	static constexpr unsigned sa = size(ia);
	S ib[] = {S{1}, S{3}, S{5}, S{7}};
	static constexpr unsigned sb = size(ib);
	CHECK(rng::find_first_of(as_lvalue(subrange(input_iterator<const S*>(ia),
							 input_iterator<const S*>(ia + sa))),
							 subrange(forward_iterator<const S*>(ib),
							 forward_iterator<const S*>(ib + sb)),
							 std::equal_to<int>(), &S::i, &S::i) ==
							 input_iterator<const S*>(ia+1));
	S ic[] = {S{7}};
	CHECK(rng::find_first_of(as_lvalue(subrange(input_iterator<const S*>(ia),
							 input_iterator<const S*>(ia + sa))),
							 subrange(forward_iterator<const S*>(ic),
							 forward_iterator<const S*>(ic + 1)),
							 std::equal_to<int>(), &S::i, &S::i) ==
							 input_iterator<const S*>(ia+sa));
	CHECK(rng::find_first_of(as_lvalue(subrange(input_iterator<const S*>(ia),
							 input_iterator<const S*>(ia + sa))),
							 subrange(forward_iterator<const S*>(ic),
							 forward_iterator<const S*>(ic)),
							 std::equal_to<int>(), &S::i, &S::i) ==
							 input_iterator<const S*>(ia+sa));
	CHECK(rng::find_first_of(as_lvalue(subrange(input_iterator<const S*>(ia),
							 input_iterator<const S*>(ia))),
							 subrange(forward_iterator<const S*>(ic),
							 forward_iterator<const S*>(ic+1)),
							 std::equal_to<int>(), &S::i, &S::i) ==
							 input_iterator<const S*>(ia));
}

int main()
{
	::test_iter();
	::test_iter_pred();
	::test_rng();
	::test_rng_pred();
	::test_rng_pred_proj();
	return ::test_result();
}<|MERGE_RESOLUTION|>--- conflicted
+++ resolved
@@ -114,13 +114,8 @@
 							 input_iterator<const int*>(ia+1));
 	CHECK(rng::find_first_of(subrange(input_iterator<const int*>(ia),
 							 input_iterator<const int*>(ia + sa)),
-<<<<<<< HEAD
 							 subrange(forward_iterator<const int*>(ib),
-							 forward_iterator<const int*>(ib + sb))).get_unsafe() ==
-=======
-							 make_range(forward_iterator<const int*>(ib),
 							 forward_iterator<const int*>(ib + sb))) ==
->>>>>>> 4553df52
 							 input_iterator<const int*>(ia+1));
 	int ic[] = {7};
 	CHECK(rng::find_first_of(as_lvalue(subrange(input_iterator<const int*>(ia),
@@ -140,33 +135,18 @@
 							 input_iterator<const int*>(ia));
 	CHECK(rng::find_first_of(subrange(input_iterator<const int*>(ia),
 							 input_iterator<const int*>(ia + sa)),
-<<<<<<< HEAD
-							 subrange(forward_iterator<const int*>(ic),
-							 forward_iterator<const int*>(ic + 1))).get_unsafe() ==
-=======
-							 make_range(forward_iterator<const int*>(ic),
+							 subrange(forward_iterator<const int*>(ic),
 							 forward_iterator<const int*>(ic + 1))) ==
->>>>>>> 4553df52
 							 input_iterator<const int*>(ia+sa));
 	CHECK(rng::find_first_of(subrange(input_iterator<const int*>(ia),
 							 input_iterator<const int*>(ia + sa)),
-<<<<<<< HEAD
-							 subrange(forward_iterator<const int*>(ic),
-							 forward_iterator<const int*>(ic))).get_unsafe() ==
-=======
-							 make_range(forward_iterator<const int*>(ic),
+							 subrange(forward_iterator<const int*>(ic),
 							 forward_iterator<const int*>(ic))) ==
->>>>>>> 4553df52
 							 input_iterator<const int*>(ia+sa));
 	CHECK(rng::find_first_of(subrange(input_iterator<const int*>(ia),
 							 input_iterator<const int*>(ia)),
-<<<<<<< HEAD
-							 subrange(forward_iterator<const int*>(ic),
-							 forward_iterator<const int*>(ic+1))).get_unsafe() ==
-=======
-							 make_range(forward_iterator<const int*>(ic),
+							 subrange(forward_iterator<const int*>(ic),
 							 forward_iterator<const int*>(ic+1))) ==
->>>>>>> 4553df52
 							 input_iterator<const int*>(ia));
 }
 

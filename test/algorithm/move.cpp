--- conflicted
+++ resolved
@@ -105,13 +105,8 @@
 
 		stl2::move(ib, ib+N, ia);
 
-<<<<<<< HEAD
 		auto r2 = stl2::move(stl2::ext::subrange(InIter(ia), Sent(ia+N)), OutIter(ib));
-		CHECK(base(r2.first.get_unsafe()) == ia+N);
-=======
-		auto r2 = stl2::move(stl2::ext::make_range(InIter(ia), Sent(ia+N)), OutIter(ib));
 		CHECK(base(r2.first) == ia+N);
->>>>>>> 4553df52
 		CHECK(base(r2.second) == ib+N);
 		for(int i = 0; i < N; ++i)
 		{

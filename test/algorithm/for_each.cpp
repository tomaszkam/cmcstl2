// Range v3 library
//
//  Copyright Eric Niebler 2014
//
//  Use, modification and distribution is subject to the
//  Boost Software License, Version 1.0. (See accompanying
//  file LICENSE_1_0.txt or copy at
//  http://www.boost.org/LICENSE_1_0.txt)
//
// Project home: https://github.com/ericniebler/range-v3

#include <stl2/iterator.hpp>
#include <stl2/detail/algorithm/for_each.hpp>
#include <vector>
#include "../simple_test.hpp"

namespace stl2 = __stl2;

struct S
{
	void p() const { *p_ += i_; }
	int *p_;
	int i_;
};

int main()
{
	int sum = 0;
	auto fun = [&](int i){ sum += i; };
	std::vector<int> v1 { 0, 2, 4, 6 };
	CHECK(stl2::for_each(v1.begin(), v1.end(), fun).in() == v1.end());
	CHECK(stl2::for_each(v1, fun).in() == v1.end());
	CHECK(sum == 24);

	sum = 0;
	auto rfun = [&](int& i){ sum += i; };
	CHECK(stl2::for_each(v1.begin(), v1.end(), rfun).in() == v1.end());
	CHECK(stl2::for_each(v1, rfun).in() == v1.end());
	CHECK(sum == 24);

	sum = 0;
	std::vector<S> v2{{&sum, 0}, {&sum, 2}, {&sum, 4}, {&sum, 6}};
	CHECK(stl2::for_each(v2.begin(), v2.end(), &S::p).in() == v2.end());
	CHECK(stl2::for_each(v2, &S::p).in() == v2.end());
	CHECK(sum == 24);

	sum = 0;
<<<<<<< HEAD
	CHECK(stl2::for_each(stl2::ext::subrange(v1.begin(), v1.end()), fun).in().get_unsafe() == v1.end());
=======
	CHECK(stl2::for_each(stl2::ext::make_range(v1.begin(), v1.end()), fun).in() == v1.end());
>>>>>>> 4553df52
	CHECK(sum == 12);

	{
		sum = 0;
		auto il = {0, 2, 4, 6};
		stl2::for_each(il, fun);
		stl2::for_each(std::move(il), fun);
		CHECK(sum == 24);
	}
	{
		auto il = {0, 2, 4, 6};
		auto result = stl2::for_each(std::move(il), [sum = 0](int i) mutable -> int {
			return sum += i;
		});
		CHECK(result.fun()(0) == 12);
	}

	// Should compile
	int matrix[3][4] = {};
	stl2::for_each(matrix, [](int(&)[4]){});

	return ::test_result();
}<|MERGE_RESOLUTION|>--- conflicted
+++ resolved
@@ -45,11 +45,7 @@
 	CHECK(sum == 24);
 
 	sum = 0;
-<<<<<<< HEAD
-	CHECK(stl2::for_each(stl2::ext::subrange(v1.begin(), v1.end()), fun).in().get_unsafe() == v1.end());
-=======
-	CHECK(stl2::for_each(stl2::ext::make_range(v1.begin(), v1.end()), fun).in() == v1.end());
->>>>>>> 4553df52
+	CHECK(stl2::for_each(stl2::ext::subrange(v1.begin(), v1.end()), fun).in() == v1.end());
 	CHECK(sum == 12);
 
 	{

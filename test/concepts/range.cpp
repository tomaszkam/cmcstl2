#include <vector>
#include "validate.hpp"

#if VALIDATE_RANGES
#include <range/v3/utility/concepts.hpp>
#include <range/v3/range_concepts.hpp>
#include <range/v3/range_traits.hpp>

#define NAMESPACE ranges

namespace ns {
template <class R>
using IteratorType = ranges::range_iterator_t<R>;

template <class R>
using SentinelType = ranges::range_sentinel_t<R>;

using ranges::size;
}

namespace models {
template <class T, class U>
using same = ranges::Same<T, U>;

template <class R>
using range = ranges::Range<R>;

template <class R>
using sized_range = ranges::SizedRange<R>;

template <class R>
using sized_range_like = ranges::SizedRangeLike_<R>;
}

template <bool allow_nonconst, bool allow_const, bool allow_size>
struct arbitrary_range {
  CONCEPT_REQUIRES(allow_nonconst)
  int* begin();
  CONCEPT_REQUIRES(allow_nonconst)
  int* end();
  CONCEPT_REQUIRES(allow_const)
  const int* begin() const;
  CONCEPT_REQUIRES(allow_const)
  const int* end() const;

  CONCEPT_REQUIRES(allow_size)
  int size() const;
};

#elif VALIDATE_STL2
#include <stl2/detail/concepts/range.hpp>

#define NAMESPACE stl2

namespace ns {
using stl2::DifferenceType;
using stl2::IteratorType;
using stl2::SentinelType;

using stl2::size;
}

template <bool allow_nonconst, bool allow_const, bool allow_size>
struct arbitrary_range {
  int* begin() requires allow_nonconst;
  int* end() requires allow_nonconst;
  const int* begin() const requires allow_const;
  const int* end() const requires allow_const;

  int size() const requires allow_size;
};
#endif

#include "../simple_test.hpp"

using mutable_unsized_range =
  arbitrary_range<true, true, false>;

using mutable_only_unsized_range =
  arbitrary_range<true, false, false>;

using immutable_unsized_range =
  arbitrary_range<false, true, false>;

using mutable_sized_range =
  arbitrary_range<true, true, true>;

using mutable_only_sized_range =
  arbitrary_range<true, false, true>;

using immutable_sized_range =
  arbitrary_range<false, true, true>;

// size() launches the missiles.
struct mutable_badsized_range :
  mutable_sized_range {};

struct mutable_only_badsized_range :
  mutable_only_sized_range {};

struct immutable_badsized_range :
  immutable_sized_range {};

namespace NAMESPACE {
template <>
struct is_sized_range<mutable_badsized_range> :
  std::false_type {};
template <>
struct is_sized_range<mutable_only_badsized_range> :
  std::false_type {};
template <>
struct is_sized_range<immutable_badsized_range> :
  std::false_type {};
}

struct strange_view
{
  std::vector<int>::iterator begin();
  std::vector<int>::const_iterator begin() const;

  std::vector<int>::iterator end();
  std::vector<int>::const_iterator end() const;
};

struct strange_view2 : stl2::view_base
{
  std::vector<int>::iterator begin();
  std::vector<int>::const_iterator begin() const;

  std::vector<int>::iterator end();
  std::vector<int>::const_iterator end() const;
};

namespace NAMESPACE {
  template <>
  struct is_view<strange_view> : std::true_type {};
}

int main() {
<<<<<<< HEAD
  {
    CHECK(!models::range<void>());
    CHECK(!models::sized_range_like<void>());
    CHECK(!models::sized_range<void>());
  }

  using I = int*;
  using CI = const int*;

  {
    using T = int[2];

    {
      CHECK(!models::range<T>());
      CHECK(models::sized_range_like<T>());
      CHECK(!models::sized_range<T>());
    }
    {
      CHECK(models::same<ns::IteratorType<T&>, I>());
      CHECK(models::same<ns::SentinelType<T&>, I>());
      CHECK(models::range<T&>());
      CHECK(models::sized_range_like<T&>());
      CHECK(models::sized_range<T&>());
    }
    {
      CHECK(models::same<ns::IteratorType<const T>, CI>());
      CHECK(models::same<ns::SentinelType<const T>, CI>());
      CHECK(models::range<const T>());
      CHECK(models::sized_range_like<const T>());
      CHECK(models::sized_range<const T>());
    }
    {
      CHECK(models::same<ns::IteratorType<const T&>, CI>());
      CHECK(models::same<ns::SentinelType<const T&>, CI>());
      CHECK(models::range<const T&>());
      CHECK(models::sized_range_like<const T&>());
      CHECK(models::sized_range<const T&>());
    }
  }

  {
    using T = mutable_unsized_range;
    {
      CHECK(models::same<ns::IteratorType<T>, CI>());
      CHECK(models::same<ns::SentinelType<T>, CI>());
      CHECK(models::range<T>());
      CHECK(!models::sized_range_like<T>());
      CHECK(!models::sized_range<T>());
    }
    {
      CHECK(models::same<ns::IteratorType<T&>, I>());
      CHECK(models::same<ns::SentinelType<T&>, I>());
      CHECK(models::range<T&>());
      CHECK(!models::sized_range_like<T&>());
      CHECK(!models::sized_range<T&>());
    }
    {
      CHECK(models::same<ns::IteratorType<const T>, CI>());
      CHECK(models::same<ns::SentinelType<const T>, CI>());
      CHECK(models::range<const T>());
      CHECK(!models::sized_range_like<const T>());
      CHECK(!models::sized_range<const T>());
    }
    {
      CHECK(models::same<ns::IteratorType<const T&>, CI>());
      CHECK(models::same<ns::SentinelType<const T&>, CI>());
      CHECK(models::range<const T&>());
      CHECK(!models::sized_range_like<const T&>());
      CHECK(!models::sized_range<const T&>());
    }
  }

  {
    using T = mutable_only_unsized_range;
    {
      CHECK(!models::range<T>());
      CHECK(!models::sized_range_like<T>());
      CHECK(!models::sized_range<T>());
    }
    {
      CHECK(models::same<ns::IteratorType<T&>, I>());
      CHECK(models::same<ns::SentinelType<T&>, I>());
      CHECK(models::range<T&>());
      CHECK(!models::sized_range_like<T&>());
      CHECK(!models::sized_range<T&>());
    }
    {
      CHECK(!models::range<const T>());
      CHECK(!models::sized_range_like<const T>());
      CHECK(!models::sized_range<const T>());
    }
    {
      CHECK(!models::range<const T&>());
      CHECK(!models::sized_range_like<const T&>());
      CHECK(!models::sized_range<const T&>());
    }
  }

  {
    using T = immutable_unsized_range;
    {
      CHECK(models::same<ns::IteratorType<T>, CI>());
      CHECK(models::same<ns::SentinelType<T>, CI>());
      CHECK(models::range<T>());
      CHECK(!models::sized_range_like<T>());
      CHECK(!models::sized_range<T>());
    }
    {
      CHECK(models::same<ns::IteratorType<T&>, CI>());
      CHECK(models::same<ns::SentinelType<T&>, CI>());
      CHECK(models::range<T&>());
      CHECK(!models::sized_range_like<T&>());
      CHECK(!models::sized_range<T&>());
    }
    {
      CHECK(models::same<ns::IteratorType<const T>, CI>());
      CHECK(models::same<ns::SentinelType<const T>, CI>());
      CHECK(models::range<const T>());
      CHECK(!models::sized_range_like<const T>());
      CHECK(!models::sized_range<const T>());
    }
    {
      CHECK(models::same<ns::IteratorType<const T&>, CI>());
      CHECK(models::same<ns::SentinelType<const T&>, CI>());
      CHECK(models::range<const T&>());
      CHECK(!models::sized_range_like<const T&>());
      CHECK(!models::sized_range<const T&>());
    }
  }

  {
    using T = mutable_sized_range;
    {
      CHECK(models::same<ns::IteratorType<T>, CI>());
      CHECK(models::same<ns::SentinelType<T>, CI>());
      CHECK(models::range<T>());
      CHECK(models::sized_range_like<T>());
      CHECK(models::sized_range<T>());
    }
    {
      CHECK(models::same<ns::IteratorType<T&>, I>());
      CHECK(models::same<ns::SentinelType<T&>, I>());
      CHECK(models::range<T&>());
      CHECK(models::sized_range_like<T&>());
      CHECK(models::sized_range<T&>());
    }
    {
      CHECK(models::same<ns::IteratorType<const T>, CI>());
      CHECK(models::same<ns::SentinelType<const T>, CI>());
      CHECK(models::range<const T>());
      CHECK(models::sized_range_like<const T>());
      CHECK(models::sized_range<const T>());
    }
    {
      CHECK(models::same<ns::IteratorType<const T&>, CI>());
      CHECK(models::same<ns::SentinelType<const T&>, CI>());
      CHECK(models::range<const T&>());
      CHECK(models::sized_range_like<const T&>());
      CHECK(models::sized_range<const T&>());
    }
  }

  {
    using T = mutable_only_sized_range;
    {
      CHECK(!models::range<T>());
      CHECK(models::sized_range_like<T>());
      CHECK(!models::sized_range<T>());
    }
    {
      CHECK(models::same<ns::IteratorType<T&>, I>());
      CHECK(models::same<ns::SentinelType<T&>, I>());
      CHECK(models::range<T&>());
      CHECK(models::sized_range_like<T&>());
      CHECK(models::sized_range<T&>());
    }
    {
      CHECK(!models::range<const T>());
      CHECK(!models::sized_range_like<const T>());
      CHECK(!models::sized_range<const T>());
    }
    {
      CHECK(!models::range<const T&>());
      CHECK(!models::sized_range_like<const T&>());
      CHECK(!models::sized_range<const T&>());
    }
  }

  {
    using T = immutable_sized_range;
    {
      CHECK(models::same<ns::IteratorType<T>, CI>());
      CHECK(models::same<ns::SentinelType<T>, CI>());
      CHECK(models::range<T>());
      CHECK(models::sized_range_like<T>());
      CHECK(models::sized_range<T>());
    }
    {
      CHECK(models::same<ns::IteratorType<T&>, CI>());
      CHECK(models::same<ns::SentinelType<T&>, CI>());
      CHECK(models::range<T&>());
      CHECK(models::sized_range_like<T&>());
      CHECK(models::sized_range<T&>());
    }
    {
      CHECK(models::same<ns::IteratorType<const T>, CI>());
      CHECK(models::same<ns::SentinelType<const T>, CI>());
      CHECK(models::range<const T>());
      CHECK(models::sized_range_like<const T>());
      CHECK(models::sized_range<const T>());
    }
    {
      CHECK(models::same<ns::IteratorType<const T&>, CI>());
      CHECK(models::same<ns::SentinelType<const T&>, CI>());
      CHECK(models::range<const T&>());
      CHECK(models::sized_range_like<const T&>());
      CHECK(models::sized_range<const T&>());
    }
  }

  {
    using T = mutable_badsized_range;
    {
      CHECK(models::same<ns::IteratorType<T>, CI>());
      CHECK(models::same<ns::SentinelType<T>, CI>());
      CHECK(models::range<T>());
      CHECK(models::sized_range_like<T>());
      CHECK(!models::sized_range<T>());
    }
    {
      CHECK(models::same<ns::IteratorType<T&>, I>());
      CHECK(models::same<ns::SentinelType<T&>, I>());
      CHECK(models::range<T&>());
      CHECK(models::sized_range_like<T&>());
      CHECK(!models::sized_range<T&>());
    }
    {
      CHECK(models::same<ns::IteratorType<const T>, CI>());
      CHECK(models::same<ns::SentinelType<const T>, CI>());
      CHECK(models::range<const T>());
      CHECK(models::sized_range_like<const T>());
      CHECK(!models::sized_range<const T>());
    }
    {
      CHECK(models::same<ns::IteratorType<const T&>, CI>());
      CHECK(models::same<ns::SentinelType<const T&>, CI>());
      CHECK(models::range<const T&>());
      CHECK(models::sized_range_like<const T&>());
      CHECK(!models::sized_range<const T&>());
    }
  }

  {
    using T = mutable_only_badsized_range;
    {
      CHECK(!models::range<T>());
      CHECK(models::sized_range_like<T>());
      CHECK(!models::sized_range<T>());
    }
    {
      CHECK(models::same<ns::IteratorType<T&>, I>());
      CHECK(models::same<ns::SentinelType<T&>, I>());
      CHECK(models::range<T&>());
      CHECK(models::sized_range_like<T&>());
      CHECK(!models::sized_range<T&>());
    }
    {
      CHECK(!models::range<const T>());
      CHECK(!models::sized_range_like<const T>());
      CHECK(!models::sized_range<const T>());
    }
    {
      CHECK(!models::range<const T&>());
      CHECK(!models::sized_range_like<const T&>());
      CHECK(!models::sized_range<const T&>());
    }
  }

  {
    using T = immutable_badsized_range;
    {
      CHECK(models::same<ns::IteratorType<T>, CI>());
      CHECK(models::same<ns::SentinelType<T>, CI>());
      CHECK(models::range<T>());
      CHECK(models::sized_range_like<T>());
      CHECK(!models::sized_range<T>());
    }
    {
      CHECK(models::same<ns::IteratorType<T&>, CI>());
      CHECK(models::same<ns::SentinelType<T&>, CI>());
      CHECK(models::range<T&>());
      CHECK(models::sized_range_like<T&>());
      CHECK(!models::sized_range<T&>());
    }
    {
      CHECK(models::same<ns::IteratorType<const T>, CI>());
      CHECK(models::same<ns::SentinelType<const T>, CI>());
      CHECK(models::range<const T>());
      CHECK(models::sized_range_like<const T>());
      CHECK(!models::sized_range<const T>());
    }
    {
      CHECK(models::same<ns::IteratorType<const T&>, CI>());
      CHECK(models::same<ns::SentinelType<const T&>, CI>());
      CHECK(models::range<const T&>());
      CHECK(models::sized_range_like<const T&>());
      CHECK(!models::sized_range<const T&>());
    }
  }
=======
  CHECK(!models::range<void>());
  CHECK(!models::sized_range<void>());

  CHECK(!models::range<int[2]>());
  CHECK(!models::range<const int[2]>());
  CHECK(models::range<int(&)[2]>());
  CHECK(models::range<const int(&)[2]>());
  CHECK(models::sized_range_like<int(&)[2]>());
  CHECK(!models::sized_range<int[2]>());
  CHECK(!models::sized_range<const int[2]>());
  CHECK(models::sized_range<int(&)[2]>());
  CHECK(models::sized_range<const int(&)[2]>());
  CHECK(!models::view<int[2]>());
  CHECK(!models::view<int(&)[2]>());
  CHECK(!models::view<const int(&)[2]>());

  CHECK(models::range<mutable_unsized_range>());
  CHECK(models::range<mutable_unsized_range&>());
  CHECK(models::range<const mutable_unsized_range>());
  CHECK(models::range<const mutable_unsized_range&>());
  CHECK(!models::sized_range_like<mutable_unsized_range>());
  CHECK(!models::sized_range_like<mutable_unsized_range&>());
  CHECK(!models::sized_range_like<const mutable_unsized_range>());
  CHECK(!models::sized_range_like<const mutable_unsized_range&>());
  CHECK(!models::sized_range<mutable_unsized_range>());
  CHECK(!models::sized_range<mutable_unsized_range&>());
  CHECK(!models::sized_range<const mutable_unsized_range>());
  CHECK(!models::sized_range<const mutable_unsized_range&>());

  CHECK(models::range<mutable_only_unsized_range>());
  CHECK(models::range<mutable_only_unsized_range&>());
  CHECK(!models::range<const mutable_only_unsized_range>());
  CHECK(!models::range<const mutable_only_unsized_range&>());
  CHECK(!models::sized_range_like<mutable_only_unsized_range>());
  CHECK(!models::sized_range_like<mutable_only_unsized_range&>());
  CHECK(!models::sized_range_like<const mutable_only_unsized_range>());
  CHECK(!models::sized_range_like<const mutable_only_unsized_range&>());
  CHECK(!models::sized_range<mutable_only_unsized_range>());
  CHECK(!models::sized_range<mutable_only_unsized_range&>());
  CHECK(!models::sized_range<const mutable_only_unsized_range>());
  CHECK(!models::sized_range<const mutable_only_unsized_range&>());

  CHECK(models::range<immutable_unsized_range>());
  CHECK(models::range<immutable_unsized_range&>());
  CHECK(models::range<const immutable_unsized_range>());
  CHECK(models::range<const immutable_unsized_range&>());
  CHECK(!models::sized_range_like<immutable_unsized_range>());
  CHECK(!models::sized_range_like<immutable_unsized_range&>());
  CHECK(!models::sized_range_like<const immutable_unsized_range>());
  CHECK(!models::sized_range_like<const immutable_unsized_range&>());
  CHECK(!models::sized_range<immutable_unsized_range>());
  CHECK(!models::sized_range<immutable_unsized_range&>());
  CHECK(!models::sized_range<const immutable_unsized_range>());
  CHECK(!models::sized_range<const immutable_unsized_range&>());

  CHECK(models::range<mutable_sized_range>());
  CHECK(models::range<mutable_sized_range&>());
  CHECK(models::range<const mutable_sized_range>());
  CHECK(models::range<const mutable_sized_range&>());
  CHECK(models::sized_range_like<mutable_sized_range>());
  CHECK(models::sized_range_like<mutable_sized_range&>());
  CHECK(models::sized_range_like<const mutable_sized_range>());
  CHECK(models::sized_range_like<const mutable_sized_range&>());
  CHECK(models::sized_range<mutable_sized_range>());
  CHECK(models::sized_range<mutable_sized_range&>());
  CHECK(models::sized_range<const mutable_sized_range>());
  CHECK(models::sized_range<const mutable_sized_range&>());

  CHECK(models::range<mutable_only_sized_range>());
  CHECK(models::range<mutable_only_sized_range&>());
  CHECK(!models::range<const mutable_only_sized_range>());
  CHECK(!models::range<const mutable_only_sized_range&>());
  CHECK(models::sized_range_like<mutable_only_sized_range>());
  CHECK(models::sized_range_like<mutable_only_sized_range&>());
  CHECK(!models::sized_range_like<const mutable_only_sized_range>());
  CHECK(!models::sized_range_like<const mutable_only_sized_range&>());
  CHECK(models::sized_range<mutable_only_sized_range>());
  CHECK(models::sized_range<mutable_only_sized_range&>());
  CHECK(!models::sized_range<const mutable_only_sized_range>());
  CHECK(!models::sized_range<const mutable_only_sized_range&>());

  CHECK(models::range<immutable_sized_range>());
  CHECK(models::range<immutable_sized_range&>());
  CHECK(models::range<const immutable_sized_range>());
  CHECK(models::range<const immutable_sized_range&>());
  CHECK(models::sized_range_like<immutable_sized_range>());
  CHECK(models::sized_range_like<immutable_sized_range&>());
  CHECK(models::sized_range_like<const immutable_sized_range>());
  CHECK(models::sized_range_like<const immutable_sized_range&>());
  CHECK(models::sized_range<immutable_sized_range>());
  CHECK(models::sized_range<immutable_sized_range&>());
  CHECK(models::sized_range<const immutable_sized_range>());
  CHECK(models::sized_range<const immutable_sized_range&>());

  CHECK(models::range<mutable_badsized_range>());
  CHECK(models::range<mutable_badsized_range&>());
  CHECK(models::range<const mutable_badsized_range>());
  CHECK(models::range<const mutable_badsized_range&>());
  CHECK(models::sized_range_like<mutable_badsized_range>());
  CHECK(models::sized_range_like<mutable_badsized_range&>());
  CHECK(models::sized_range_like<const mutable_badsized_range>());
  CHECK(models::sized_range_like<const mutable_badsized_range&>());
  CHECK(!models::sized_range<mutable_badsized_range>());
  CHECK(!models::sized_range<mutable_badsized_range&>());
  CHECK(!models::sized_range<const mutable_badsized_range>());
  CHECK(!models::sized_range<const mutable_badsized_range&>());

  CHECK(models::range<mutable_only_badsized_range>());
  CHECK(models::range<mutable_only_badsized_range&>());
  CHECK(!models::range<const mutable_only_badsized_range>());
  CHECK(!models::range<const mutable_only_badsized_range&>());
  CHECK(models::sized_range_like<mutable_only_badsized_range>());
  CHECK(models::sized_range_like<mutable_only_badsized_range&>());
  CHECK(!models::sized_range_like<const mutable_only_badsized_range>());
  CHECK(!models::sized_range_like<const mutable_only_badsized_range&>());
  CHECK(!models::sized_range<mutable_only_badsized_range>());
  CHECK(!models::sized_range<mutable_only_badsized_range&>());
  CHECK(!models::sized_range<const mutable_only_badsized_range>());
  CHECK(!models::sized_range<const mutable_only_badsized_range&>());

  CHECK(models::range<immutable_badsized_range>());
  CHECK(models::range<immutable_badsized_range&>());
  CHECK(models::range<const immutable_badsized_range>());
  CHECK(models::range<const immutable_badsized_range&>());
  CHECK(models::sized_range_like<immutable_badsized_range>());
  CHECK(models::sized_range_like<immutable_badsized_range&>());
  CHECK(models::sized_range_like<const immutable_badsized_range>());
  CHECK(models::sized_range_like<const immutable_badsized_range&>());
  CHECK(!models::sized_range<immutable_badsized_range>());
  CHECK(!models::sized_range<immutable_badsized_range&>());
  CHECK(!models::sized_range<const immutable_badsized_range>());
  CHECK(!models::sized_range<const immutable_badsized_range&>());
>>>>>>> f25dc7aa

  CHECK(models::container_like<std::vector<int>>());
  CHECK(!models::view<std::vector<int>>());
  CHECK(models::range<strange_view&>());
  CHECK(models::view<strange_view>());
  CHECK(!models::view<strange_view const>());
  CHECK(!models::view<strange_view&>());
  CHECK(models::range<strange_view2&>());
  CHECK(models::view<strange_view2>());
  CHECK(!models::view<strange_view2 const>());
  CHECK(!models::view<strange_view2&>());
  CHECK(!models::view<const strange_view&>());
  CHECK(models::range<mutable_only_unsized_range&>());
  CHECK(!models::range<const mutable_only_unsized_range&>());
  CHECK(models::range<mutable_only_unsized_range>());
  CHECK(models::view<mutable_only_unsized_range>());
  CHECK(!models::view<mutable_only_unsized_range&>());
  CHECK(!models::view<mutable_only_unsized_range&&>());
  CHECK(!models::view<const mutable_only_unsized_range&>());

  return ::test_result();
}<|MERGE_RESOLUTION|>--- conflicted
+++ resolved
@@ -1,4 +1,6 @@
 #include <vector>
+#include "../simple_test.hpp"
+
 #include "validate.hpp"
 
 #if VALIDATE_RANGES
@@ -16,6 +18,7 @@
 using SentinelType = ranges::range_sentinel_t<R>;
 
 using ranges::size;
+using ranges::view_base;
 }
 
 namespace models {
@@ -30,6 +33,12 @@
 
 template <class R>
 using sized_range_like = ranges::SizedRangeLike_<R>;
+
+template <class R>
+using container_like = ranges::ContainerLike_<R>;
+
+template <class R>
+using view = ranges::View<R>;
 }
 
 template <bool allow_nonconst, bool allow_const, bool allow_size>
@@ -58,6 +67,7 @@
 using stl2::SentinelType;
 
 using stl2::size;
+using stl2::view_base;
 }
 
 template <bool allow_nonconst, bool allow_const, bool allow_size>
@@ -70,8 +80,6 @@
   int size() const requires allow_size;
 };
 #endif
-
-#include "../simple_test.hpp"
 
 using mutable_unsized_range =
   arbitrary_range<true, true, false>;
@@ -122,7 +130,7 @@
   std::vector<int>::const_iterator end() const;
 };
 
-struct strange_view2 : stl2::view_base
+struct strange_view2 : ns::view_base
 {
   std::vector<int>::iterator begin();
   std::vector<int>::const_iterator begin() const;
@@ -137,7 +145,6 @@
 }
 
 int main() {
-<<<<<<< HEAD
   {
     CHECK(!models::range<void>());
     CHECK(!models::sized_range_like<void>());
@@ -152,8 +159,134 @@
 
     {
       CHECK(!models::range<T>());
-      CHECK(models::sized_range_like<T>());
-      CHECK(!models::sized_range<T>());
+      CHECK(!models::sized_range_like<T>());
+      CHECK(!models::sized_range<T>());
+      CHECK(!models::view<T>());
+    }
+    {
+      CHECK(models::same<ns::IteratorType<T&>, I>());
+      CHECK(models::same<ns::SentinelType<T&>, I>());
+      CHECK(models::range<T&>());
+      CHECK(models::sized_range_like<T&>());
+      CHECK(models::sized_range<T&>());
+      CHECK(!models::view<T&>());
+    }
+    {
+      CHECK(!models::range<const T>());
+      CHECK(!models::sized_range_like<const T>());
+      CHECK(!models::sized_range<const T>());
+      CHECK(!models::view<const T>());
+    }
+    {
+      CHECK(models::same<ns::IteratorType<const T&>, CI>());
+      CHECK(models::same<ns::SentinelType<const T&>, CI>());
+      CHECK(models::range<const T&>());
+      CHECK(models::sized_range_like<const T&>());
+      CHECK(models::sized_range<const T&>());
+      CHECK(!models::view<const T&>());
+    }
+  }
+
+  {
+    using T = mutable_unsized_range;
+    {
+      CHECK(models::same<ns::IteratorType<T>, I>());
+      CHECK(models::same<ns::SentinelType<T>, I>());
+      CHECK(models::range<T>());
+      CHECK(!models::sized_range_like<T>());
+      CHECK(!models::sized_range<T>());
+    }
+    {
+      CHECK(models::same<ns::IteratorType<T&>, I>());
+      CHECK(models::same<ns::SentinelType<T&>, I>());
+      CHECK(models::range<T&>());
+      CHECK(!models::sized_range_like<T&>());
+      CHECK(!models::sized_range<T&>());
+    }
+    {
+      CHECK(models::same<ns::IteratorType<const T>, CI>());
+      CHECK(models::same<ns::SentinelType<const T>, CI>());
+      CHECK(models::range<const T>());
+      CHECK(!models::sized_range_like<const T>());
+      CHECK(!models::sized_range<const T>());
+    }
+    {
+      CHECK(models::same<ns::IteratorType<const T&>, CI>());
+      CHECK(models::same<ns::SentinelType<const T&>, CI>());
+      CHECK(models::range<const T&>());
+      CHECK(!models::sized_range_like<const T&>());
+      CHECK(!models::sized_range<const T&>());
+    }
+  }
+
+  {
+    using T = mutable_only_unsized_range;
+    {
+      CHECK(models::same<ns::IteratorType<T&>, I>());
+      CHECK(models::same<ns::SentinelType<T&>, I>());
+      CHECK(models::range<T>());
+      CHECK(!models::sized_range_like<T>());
+      CHECK(!models::sized_range<T>());
+    }
+    {
+      CHECK(models::same<ns::IteratorType<T&>, I>());
+      CHECK(models::same<ns::SentinelType<T&>, I>());
+      CHECK(models::range<T&>());
+      CHECK(!models::sized_range_like<T&>());
+      CHECK(!models::sized_range<T&>());
+    }
+    {
+      CHECK(!models::range<const T>());
+      CHECK(!models::sized_range_like<const T>());
+      CHECK(!models::sized_range<const T>());
+    }
+    {
+      CHECK(!models::range<const T&>());
+      CHECK(!models::sized_range_like<const T&>());
+      CHECK(!models::sized_range<const T&>());
+    }
+  }
+
+  {
+    using T = immutable_unsized_range;
+    {
+      CHECK(models::same<ns::IteratorType<T>, CI>());
+      CHECK(models::same<ns::SentinelType<T>, CI>());
+      CHECK(models::range<T>());
+      CHECK(!models::sized_range_like<T>());
+      CHECK(!models::sized_range<T>());
+    }
+    {
+      CHECK(models::same<ns::IteratorType<T&>, CI>());
+      CHECK(models::same<ns::SentinelType<T&>, CI>());
+      CHECK(models::range<T&>());
+      CHECK(!models::sized_range_like<T&>());
+      CHECK(!models::sized_range<T&>());
+    }
+    {
+      CHECK(models::same<ns::IteratorType<const T>, CI>());
+      CHECK(models::same<ns::SentinelType<const T>, CI>());
+      CHECK(models::range<const T>());
+      CHECK(!models::sized_range_like<const T>());
+      CHECK(!models::sized_range<const T>());
+    }
+    {
+      CHECK(models::same<ns::IteratorType<const T&>, CI>());
+      CHECK(models::same<ns::SentinelType<const T&>, CI>());
+      CHECK(models::range<const T&>());
+      CHECK(!models::sized_range_like<const T&>());
+      CHECK(!models::sized_range<const T&>());
+    }
+  }
+
+  {
+    using T = mutable_sized_range;
+    {
+      CHECK(models::same<ns::IteratorType<T>, I>());
+      CHECK(models::same<ns::SentinelType<T>, I>());
+      CHECK(models::range<T>());
+      CHECK(models::sized_range_like<T>());
+      CHECK(models::sized_range<T>());
     }
     {
       CHECK(models::same<ns::IteratorType<T&>, I>());
@@ -179,49 +312,111 @@
   }
 
   {
-    using T = mutable_unsized_range;
+    using T = mutable_only_sized_range;
+    {
+      CHECK(models::same<ns::IteratorType<T>, I>());
+      CHECK(models::same<ns::SentinelType<T>, I>());
+      CHECK(models::range<T>());
+      CHECK(models::sized_range_like<T>());
+      CHECK(models::sized_range<T>());
+    }
+    {
+      CHECK(models::same<ns::IteratorType<T&>, I>());
+      CHECK(models::same<ns::SentinelType<T&>, I>());
+      CHECK(models::range<T&>());
+      CHECK(models::sized_range_like<T&>());
+      CHECK(models::sized_range<T&>());
+    }
+    {
+      CHECK(!models::range<const T>());
+      CHECK(!models::sized_range_like<const T>());
+      CHECK(!models::sized_range<const T>());
+    }
+    {
+      CHECK(!models::range<const T&>());
+      CHECK(!models::sized_range_like<const T&>());
+      CHECK(!models::sized_range<const T&>());
+    }
+  }
+
+  {
+    using T = immutable_sized_range;
     {
       CHECK(models::same<ns::IteratorType<T>, CI>());
       CHECK(models::same<ns::SentinelType<T>, CI>());
       CHECK(models::range<T>());
-      CHECK(!models::sized_range_like<T>());
-      CHECK(!models::sized_range<T>());
-    }
-    {
-      CHECK(models::same<ns::IteratorType<T&>, I>());
-      CHECK(models::same<ns::SentinelType<T&>, I>());
-      CHECK(models::range<T&>());
-      CHECK(!models::sized_range_like<T&>());
-      CHECK(!models::sized_range<T&>());
-    }
-    {
-      CHECK(models::same<ns::IteratorType<const T>, CI>());
-      CHECK(models::same<ns::SentinelType<const T>, CI>());
-      CHECK(models::range<const T>());
-      CHECK(!models::sized_range_like<const T>());
-      CHECK(!models::sized_range<const T>());
-    }
-    {
-      CHECK(models::same<ns::IteratorType<const T&>, CI>());
-      CHECK(models::same<ns::SentinelType<const T&>, CI>());
-      CHECK(models::range<const T&>());
-      CHECK(!models::sized_range_like<const T&>());
-      CHECK(!models::sized_range<const T&>());
-    }
-  }
-
-  {
-    using T = mutable_only_unsized_range;
-    {
-      CHECK(!models::range<T>());
-      CHECK(!models::sized_range_like<T>());
-      CHECK(!models::sized_range<T>());
-    }
-    {
-      CHECK(models::same<ns::IteratorType<T&>, I>());
-      CHECK(models::same<ns::SentinelType<T&>, I>());
-      CHECK(models::range<T&>());
-      CHECK(!models::sized_range_like<T&>());
+      CHECK(models::sized_range_like<T>());
+      CHECK(models::sized_range<T>());
+    }
+    {
+      CHECK(models::same<ns::IteratorType<T&>, CI>());
+      CHECK(models::same<ns::SentinelType<T&>, CI>());
+      CHECK(models::range<T&>());
+      CHECK(models::sized_range_like<T&>());
+      CHECK(models::sized_range<T&>());
+    }
+    {
+      CHECK(models::same<ns::IteratorType<const T>, CI>());
+      CHECK(models::same<ns::SentinelType<const T>, CI>());
+      CHECK(models::range<const T>());
+      CHECK(models::sized_range_like<const T>());
+      CHECK(models::sized_range<const T>());
+    }
+    {
+      CHECK(models::same<ns::IteratorType<const T&>, CI>());
+      CHECK(models::same<ns::SentinelType<const T&>, CI>());
+      CHECK(models::range<const T&>());
+      CHECK(models::sized_range_like<const T&>());
+      CHECK(models::sized_range<const T&>());
+    }
+  }
+
+  {
+    using T = mutable_badsized_range;
+    {
+      CHECK(models::same<ns::IteratorType<T>, I>());
+      CHECK(models::same<ns::SentinelType<T>, I>());
+      CHECK(models::range<T>());
+      CHECK(models::sized_range_like<T>());
+      CHECK(!models::sized_range<T>());
+    }
+    {
+      CHECK(models::same<ns::IteratorType<T&>, I>());
+      CHECK(models::same<ns::SentinelType<T&>, I>());
+      CHECK(models::range<T&>());
+      CHECK(models::sized_range_like<T&>());
+      CHECK(!models::sized_range<T&>());
+    }
+    {
+      CHECK(models::same<ns::IteratorType<const T>, CI>());
+      CHECK(models::same<ns::SentinelType<const T>, CI>());
+      CHECK(models::range<const T>());
+      CHECK(models::sized_range_like<const T>());
+      CHECK(!models::sized_range<const T>());
+    }
+    {
+      CHECK(models::same<ns::IteratorType<const T&>, CI>());
+      CHECK(models::same<ns::SentinelType<const T&>, CI>());
+      CHECK(models::range<const T&>());
+      CHECK(models::sized_range_like<const T&>());
+      CHECK(!models::sized_range<const T&>());
+    }
+  }
+
+  {
+    using T = mutable_only_badsized_range;
+    {
+      CHECK(models::same<ns::IteratorType<T>, I>());
+      CHECK(models::same<ns::SentinelType<T>, I>());
+      CHECK(models::range<T>());
+      CHECK(models::sized_range_like<T>());
+      CHECK(!models::sized_range<T>());
+    }
+    {
+      CHECK(models::same<ns::IteratorType<T&>, I>());
+      CHECK(models::same<ns::SentinelType<T&>, I>());
+      CHECK(models::range<T&>());
+      CHECK(models::sized_range_like<T&>());
       CHECK(!models::sized_range<T&>());
     }
     {
@@ -237,350 +432,36 @@
   }
 
   {
-    using T = immutable_unsized_range;
+    using T = immutable_badsized_range;
     {
       CHECK(models::same<ns::IteratorType<T>, CI>());
       CHECK(models::same<ns::SentinelType<T>, CI>());
       CHECK(models::range<T>());
-      CHECK(!models::sized_range_like<T>());
+      CHECK(models::sized_range_like<T>());
       CHECK(!models::sized_range<T>());
     }
     {
       CHECK(models::same<ns::IteratorType<T&>, CI>());
       CHECK(models::same<ns::SentinelType<T&>, CI>());
       CHECK(models::range<T&>());
-      CHECK(!models::sized_range_like<T&>());
-      CHECK(!models::sized_range<T&>());
-    }
-    {
-      CHECK(models::same<ns::IteratorType<const T>, CI>());
-      CHECK(models::same<ns::SentinelType<const T>, CI>());
-      CHECK(models::range<const T>());
-      CHECK(!models::sized_range_like<const T>());
-      CHECK(!models::sized_range<const T>());
-    }
-    {
-      CHECK(models::same<ns::IteratorType<const T&>, CI>());
-      CHECK(models::same<ns::SentinelType<const T&>, CI>());
-      CHECK(models::range<const T&>());
-      CHECK(!models::sized_range_like<const T&>());
-      CHECK(!models::sized_range<const T&>());
-    }
-  }
-
-  {
-    using T = mutable_sized_range;
-    {
-      CHECK(models::same<ns::IteratorType<T>, CI>());
-      CHECK(models::same<ns::SentinelType<T>, CI>());
-      CHECK(models::range<T>());
-      CHECK(models::sized_range_like<T>());
-      CHECK(models::sized_range<T>());
-    }
-    {
-      CHECK(models::same<ns::IteratorType<T&>, I>());
-      CHECK(models::same<ns::SentinelType<T&>, I>());
-      CHECK(models::range<T&>());
-      CHECK(models::sized_range_like<T&>());
-      CHECK(models::sized_range<T&>());
+      CHECK(models::sized_range_like<T&>());
+      CHECK(!models::sized_range<T&>());
     }
     {
       CHECK(models::same<ns::IteratorType<const T>, CI>());
       CHECK(models::same<ns::SentinelType<const T>, CI>());
       CHECK(models::range<const T>());
       CHECK(models::sized_range_like<const T>());
-      CHECK(models::sized_range<const T>());
+      CHECK(!models::sized_range<const T>());
     }
     {
       CHECK(models::same<ns::IteratorType<const T&>, CI>());
       CHECK(models::same<ns::SentinelType<const T&>, CI>());
       CHECK(models::range<const T&>());
       CHECK(models::sized_range_like<const T&>());
-      CHECK(models::sized_range<const T&>());
-    }
-  }
-
-  {
-    using T = mutable_only_sized_range;
-    {
-      CHECK(!models::range<T>());
-      CHECK(models::sized_range_like<T>());
-      CHECK(!models::sized_range<T>());
-    }
-    {
-      CHECK(models::same<ns::IteratorType<T&>, I>());
-      CHECK(models::same<ns::SentinelType<T&>, I>());
-      CHECK(models::range<T&>());
-      CHECK(models::sized_range_like<T&>());
-      CHECK(models::sized_range<T&>());
-    }
-    {
-      CHECK(!models::range<const T>());
-      CHECK(!models::sized_range_like<const T>());
-      CHECK(!models::sized_range<const T>());
-    }
-    {
-      CHECK(!models::range<const T&>());
-      CHECK(!models::sized_range_like<const T&>());
-      CHECK(!models::sized_range<const T&>());
-    }
-  }
-
-  {
-    using T = immutable_sized_range;
-    {
-      CHECK(models::same<ns::IteratorType<T>, CI>());
-      CHECK(models::same<ns::SentinelType<T>, CI>());
-      CHECK(models::range<T>());
-      CHECK(models::sized_range_like<T>());
-      CHECK(models::sized_range<T>());
-    }
-    {
-      CHECK(models::same<ns::IteratorType<T&>, CI>());
-      CHECK(models::same<ns::SentinelType<T&>, CI>());
-      CHECK(models::range<T&>());
-      CHECK(models::sized_range_like<T&>());
-      CHECK(models::sized_range<T&>());
-    }
-    {
-      CHECK(models::same<ns::IteratorType<const T>, CI>());
-      CHECK(models::same<ns::SentinelType<const T>, CI>());
-      CHECK(models::range<const T>());
-      CHECK(models::sized_range_like<const T>());
-      CHECK(models::sized_range<const T>());
-    }
-    {
-      CHECK(models::same<ns::IteratorType<const T&>, CI>());
-      CHECK(models::same<ns::SentinelType<const T&>, CI>());
-      CHECK(models::range<const T&>());
-      CHECK(models::sized_range_like<const T&>());
-      CHECK(models::sized_range<const T&>());
-    }
-  }
-
-  {
-    using T = mutable_badsized_range;
-    {
-      CHECK(models::same<ns::IteratorType<T>, CI>());
-      CHECK(models::same<ns::SentinelType<T>, CI>());
-      CHECK(models::range<T>());
-      CHECK(models::sized_range_like<T>());
-      CHECK(!models::sized_range<T>());
-    }
-    {
-      CHECK(models::same<ns::IteratorType<T&>, I>());
-      CHECK(models::same<ns::SentinelType<T&>, I>());
-      CHECK(models::range<T&>());
-      CHECK(models::sized_range_like<T&>());
-      CHECK(!models::sized_range<T&>());
-    }
-    {
-      CHECK(models::same<ns::IteratorType<const T>, CI>());
-      CHECK(models::same<ns::SentinelType<const T>, CI>());
-      CHECK(models::range<const T>());
-      CHECK(models::sized_range_like<const T>());
-      CHECK(!models::sized_range<const T>());
-    }
-    {
-      CHECK(models::same<ns::IteratorType<const T&>, CI>());
-      CHECK(models::same<ns::SentinelType<const T&>, CI>());
-      CHECK(models::range<const T&>());
-      CHECK(models::sized_range_like<const T&>());
-      CHECK(!models::sized_range<const T&>());
-    }
-  }
-
-  {
-    using T = mutable_only_badsized_range;
-    {
-      CHECK(!models::range<T>());
-      CHECK(models::sized_range_like<T>());
-      CHECK(!models::sized_range<T>());
-    }
-    {
-      CHECK(models::same<ns::IteratorType<T&>, I>());
-      CHECK(models::same<ns::SentinelType<T&>, I>());
-      CHECK(models::range<T&>());
-      CHECK(models::sized_range_like<T&>());
-      CHECK(!models::sized_range<T&>());
-    }
-    {
-      CHECK(!models::range<const T>());
-      CHECK(!models::sized_range_like<const T>());
-      CHECK(!models::sized_range<const T>());
-    }
-    {
-      CHECK(!models::range<const T&>());
-      CHECK(!models::sized_range_like<const T&>());
-      CHECK(!models::sized_range<const T&>());
-    }
-  }
-
-  {
-    using T = immutable_badsized_range;
-    {
-      CHECK(models::same<ns::IteratorType<T>, CI>());
-      CHECK(models::same<ns::SentinelType<T>, CI>());
-      CHECK(models::range<T>());
-      CHECK(models::sized_range_like<T>());
-      CHECK(!models::sized_range<T>());
-    }
-    {
-      CHECK(models::same<ns::IteratorType<T&>, CI>());
-      CHECK(models::same<ns::SentinelType<T&>, CI>());
-      CHECK(models::range<T&>());
-      CHECK(models::sized_range_like<T&>());
-      CHECK(!models::sized_range<T&>());
-    }
-    {
-      CHECK(models::same<ns::IteratorType<const T>, CI>());
-      CHECK(models::same<ns::SentinelType<const T>, CI>());
-      CHECK(models::range<const T>());
-      CHECK(models::sized_range_like<const T>());
-      CHECK(!models::sized_range<const T>());
-    }
-    {
-      CHECK(models::same<ns::IteratorType<const T&>, CI>());
-      CHECK(models::same<ns::SentinelType<const T&>, CI>());
-      CHECK(models::range<const T&>());
-      CHECK(models::sized_range_like<const T&>());
-      CHECK(!models::sized_range<const T&>());
-    }
-  }
-=======
-  CHECK(!models::range<void>());
-  CHECK(!models::sized_range<void>());
-
-  CHECK(!models::range<int[2]>());
-  CHECK(!models::range<const int[2]>());
-  CHECK(models::range<int(&)[2]>());
-  CHECK(models::range<const int(&)[2]>());
-  CHECK(models::sized_range_like<int(&)[2]>());
-  CHECK(!models::sized_range<int[2]>());
-  CHECK(!models::sized_range<const int[2]>());
-  CHECK(models::sized_range<int(&)[2]>());
-  CHECK(models::sized_range<const int(&)[2]>());
-  CHECK(!models::view<int[2]>());
-  CHECK(!models::view<int(&)[2]>());
-  CHECK(!models::view<const int(&)[2]>());
-
-  CHECK(models::range<mutable_unsized_range>());
-  CHECK(models::range<mutable_unsized_range&>());
-  CHECK(models::range<const mutable_unsized_range>());
-  CHECK(models::range<const mutable_unsized_range&>());
-  CHECK(!models::sized_range_like<mutable_unsized_range>());
-  CHECK(!models::sized_range_like<mutable_unsized_range&>());
-  CHECK(!models::sized_range_like<const mutable_unsized_range>());
-  CHECK(!models::sized_range_like<const mutable_unsized_range&>());
-  CHECK(!models::sized_range<mutable_unsized_range>());
-  CHECK(!models::sized_range<mutable_unsized_range&>());
-  CHECK(!models::sized_range<const mutable_unsized_range>());
-  CHECK(!models::sized_range<const mutable_unsized_range&>());
-
-  CHECK(models::range<mutable_only_unsized_range>());
-  CHECK(models::range<mutable_only_unsized_range&>());
-  CHECK(!models::range<const mutable_only_unsized_range>());
-  CHECK(!models::range<const mutable_only_unsized_range&>());
-  CHECK(!models::sized_range_like<mutable_only_unsized_range>());
-  CHECK(!models::sized_range_like<mutable_only_unsized_range&>());
-  CHECK(!models::sized_range_like<const mutable_only_unsized_range>());
-  CHECK(!models::sized_range_like<const mutable_only_unsized_range&>());
-  CHECK(!models::sized_range<mutable_only_unsized_range>());
-  CHECK(!models::sized_range<mutable_only_unsized_range&>());
-  CHECK(!models::sized_range<const mutable_only_unsized_range>());
-  CHECK(!models::sized_range<const mutable_only_unsized_range&>());
-
-  CHECK(models::range<immutable_unsized_range>());
-  CHECK(models::range<immutable_unsized_range&>());
-  CHECK(models::range<const immutable_unsized_range>());
-  CHECK(models::range<const immutable_unsized_range&>());
-  CHECK(!models::sized_range_like<immutable_unsized_range>());
-  CHECK(!models::sized_range_like<immutable_unsized_range&>());
-  CHECK(!models::sized_range_like<const immutable_unsized_range>());
-  CHECK(!models::sized_range_like<const immutable_unsized_range&>());
-  CHECK(!models::sized_range<immutable_unsized_range>());
-  CHECK(!models::sized_range<immutable_unsized_range&>());
-  CHECK(!models::sized_range<const immutable_unsized_range>());
-  CHECK(!models::sized_range<const immutable_unsized_range&>());
-
-  CHECK(models::range<mutable_sized_range>());
-  CHECK(models::range<mutable_sized_range&>());
-  CHECK(models::range<const mutable_sized_range>());
-  CHECK(models::range<const mutable_sized_range&>());
-  CHECK(models::sized_range_like<mutable_sized_range>());
-  CHECK(models::sized_range_like<mutable_sized_range&>());
-  CHECK(models::sized_range_like<const mutable_sized_range>());
-  CHECK(models::sized_range_like<const mutable_sized_range&>());
-  CHECK(models::sized_range<mutable_sized_range>());
-  CHECK(models::sized_range<mutable_sized_range&>());
-  CHECK(models::sized_range<const mutable_sized_range>());
-  CHECK(models::sized_range<const mutable_sized_range&>());
-
-  CHECK(models::range<mutable_only_sized_range>());
-  CHECK(models::range<mutable_only_sized_range&>());
-  CHECK(!models::range<const mutable_only_sized_range>());
-  CHECK(!models::range<const mutable_only_sized_range&>());
-  CHECK(models::sized_range_like<mutable_only_sized_range>());
-  CHECK(models::sized_range_like<mutable_only_sized_range&>());
-  CHECK(!models::sized_range_like<const mutable_only_sized_range>());
-  CHECK(!models::sized_range_like<const mutable_only_sized_range&>());
-  CHECK(models::sized_range<mutable_only_sized_range>());
-  CHECK(models::sized_range<mutable_only_sized_range&>());
-  CHECK(!models::sized_range<const mutable_only_sized_range>());
-  CHECK(!models::sized_range<const mutable_only_sized_range&>());
-
-  CHECK(models::range<immutable_sized_range>());
-  CHECK(models::range<immutable_sized_range&>());
-  CHECK(models::range<const immutable_sized_range>());
-  CHECK(models::range<const immutable_sized_range&>());
-  CHECK(models::sized_range_like<immutable_sized_range>());
-  CHECK(models::sized_range_like<immutable_sized_range&>());
-  CHECK(models::sized_range_like<const immutable_sized_range>());
-  CHECK(models::sized_range_like<const immutable_sized_range&>());
-  CHECK(models::sized_range<immutable_sized_range>());
-  CHECK(models::sized_range<immutable_sized_range&>());
-  CHECK(models::sized_range<const immutable_sized_range>());
-  CHECK(models::sized_range<const immutable_sized_range&>());
-
-  CHECK(models::range<mutable_badsized_range>());
-  CHECK(models::range<mutable_badsized_range&>());
-  CHECK(models::range<const mutable_badsized_range>());
-  CHECK(models::range<const mutable_badsized_range&>());
-  CHECK(models::sized_range_like<mutable_badsized_range>());
-  CHECK(models::sized_range_like<mutable_badsized_range&>());
-  CHECK(models::sized_range_like<const mutable_badsized_range>());
-  CHECK(models::sized_range_like<const mutable_badsized_range&>());
-  CHECK(!models::sized_range<mutable_badsized_range>());
-  CHECK(!models::sized_range<mutable_badsized_range&>());
-  CHECK(!models::sized_range<const mutable_badsized_range>());
-  CHECK(!models::sized_range<const mutable_badsized_range&>());
-
-  CHECK(models::range<mutable_only_badsized_range>());
-  CHECK(models::range<mutable_only_badsized_range&>());
-  CHECK(!models::range<const mutable_only_badsized_range>());
-  CHECK(!models::range<const mutable_only_badsized_range&>());
-  CHECK(models::sized_range_like<mutable_only_badsized_range>());
-  CHECK(models::sized_range_like<mutable_only_badsized_range&>());
-  CHECK(!models::sized_range_like<const mutable_only_badsized_range>());
-  CHECK(!models::sized_range_like<const mutable_only_badsized_range&>());
-  CHECK(!models::sized_range<mutable_only_badsized_range>());
-  CHECK(!models::sized_range<mutable_only_badsized_range&>());
-  CHECK(!models::sized_range<const mutable_only_badsized_range>());
-  CHECK(!models::sized_range<const mutable_only_badsized_range&>());
-
-  CHECK(models::range<immutable_badsized_range>());
-  CHECK(models::range<immutable_badsized_range&>());
-  CHECK(models::range<const immutable_badsized_range>());
-  CHECK(models::range<const immutable_badsized_range&>());
-  CHECK(models::sized_range_like<immutable_badsized_range>());
-  CHECK(models::sized_range_like<immutable_badsized_range&>());
-  CHECK(models::sized_range_like<const immutable_badsized_range>());
-  CHECK(models::sized_range_like<const immutable_badsized_range&>());
-  CHECK(!models::sized_range<immutable_badsized_range>());
-  CHECK(!models::sized_range<immutable_badsized_range&>());
-  CHECK(!models::sized_range<const immutable_badsized_range>());
-  CHECK(!models::sized_range<const immutable_badsized_range&>());
->>>>>>> f25dc7aa
+      CHECK(!models::sized_range<const T&>());
+    }
+  }
 
   CHECK(models::container_like<std::vector<int>>());
   CHECK(!models::view<std::vector<int>>());

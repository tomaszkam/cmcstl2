#ifndef STL2_COMMON_TYPE_HPP
#define STL2_COMMON_TYPE_HPP

#include <utility>
#include <type_traits>

#include <stl2/detail/fwd.hpp>

#include <meta/meta.hpp>

namespace stl2 { inline namespace v1 {

template <class T>
struct __unary {
  template <class U>
  using apply = meta::apply<T, U>;
};

template <class T, class X = std::remove_reference_t<T>>
using __cref = std::add_lvalue_reference_t<std::add_const_t<X>>;
template <class T>
using __uncvref = std::remove_cv_t<std::remove_reference_t<T>>;

template <class T, class U>
using __cond = decltype(true ? declval<T>() : declval<U>());

template <class From, class To>
struct __copy_cv_ : meta::id<To> { };
template <class From, class To>
struct __copy_cv_<From const, To> : std::add_const<To> { };
template <class From, class To>
struct __copy_cv_<From volatile, To> : std::add_volatile<To> { };
template <class From, class To>
struct __copy_cv_<From const volatile, To> : std::add_cv<To> { };
template <class From, class To>
using __copy_cv = meta::_t<__copy_cv_<From, To>>;

template <class T, class U>
struct __builtin_common { };
template <class T, class U>
using __builtin_common_t = meta::_t<__builtin_common<T, U>>;
template <class T, class U>
  requires requires { typename __cond<__cref<T>, __cref<U>>; }
struct __builtin_common<T, U> :
  std::decay<__cond<__cref<T>, __cref<U>>> { };
template <class T, class U, class R = __builtin_common_t<T &, U &>>
using __rref_res = std::conditional_t<meta::_v<std::is_reference<R>>,
  std::remove_reference_t<R> &&, R>;
template <class T, class U>
  requires requires { typename __rref_res<T, U>; }
    && meta::_v<std::is_convertible<T &&, __rref_res<T, U>>>
    && meta::_v<std::is_convertible<U &&, __rref_res<T, U>>>
struct __builtin_common<T &&, U &&> : meta::id<__rref_res<T, U>> { };
template <class T, class U>
using __lref_res = __cond<__copy_cv<T, U> &, __copy_cv<U, T> &>;
template <class T, class U>
struct __builtin_common<T &, U &> : meta::defer<__lref_res, T, U> { };
template <class T, class U>
  requires requires { typename __builtin_common_t<T &, U const &>; }
    && meta::_v<std::is_convertible<U &&, __builtin_common_t<T &, U const &>>>
struct __builtin_common<T &, U &&> :
  __builtin_common<T &, U const &> { };
template <class T, class U>
struct __builtin_common<T &&, U &> : __builtin_common<U &, T &&> { };

// common_type
template <class ...Ts>
struct common_type { };

template <class... T>
using common_type_t = meta::_t<common_type<T...>>;

template <class T>
struct common_type<T> : std::decay<T> { };

template <class T, class U>
struct common_type<T, U>
  : common_type<std::decay_t<T>, std::decay_t<U>> { };

template <class T>
concept bool _Decayed = meta::_v<std::is_same<std::decay_t<T>, T>>;

template <_Decayed T, _Decayed U>
struct common_type<T, U> : __builtin_common<T, U> { };

template <class T, class U, class V, class... W>
struct common_type<T, U, V, W...> { };

template <class T, class U, class V, class... W>
  requires requires { typename common_type_t<T, U>; }
struct common_type<T, U, V, W...>
  : common_type<common_type_t<T, U>, V, W...> { };

namespace __qual {
  using __rref = meta::quote<std::add_rvalue_reference_t>;
  using __lref = meta::quote<std::add_lvalue_reference_t>;
  template <class>
  struct __xref : meta::id<meta::compose<meta::quote<meta::_t>, meta::quote<meta::id>>> { };
  template <class T>
  struct __xref<T&> : meta::id<meta::compose<__lref, meta::_t<__xref<T>>>> { };
  template <class T>
  struct __xref<T&&> : meta::id<meta::compose<__rref, meta::_t<__xref<T>>>> { };
  template <class T>
  struct __xref<const T> : meta::id<meta::quote<std::add_const_t>> { };
  template <class T>
  struct __xref<volatile T> : meta::id<meta::quote<std::add_volatile_t>> { };
  template <class T>
  struct __xref<const volatile T> : meta::id<meta::quote<std::add_cv_t>> { };
}

template <class T, class U, template <class> class TQual,
  template <class> class UQual>
struct basic_common_reference { };

template <class T, class U>
using __basic_common_reference =
  basic_common_reference<__uncvref<T>, __uncvref<U>,
    __unary<meta::_t<__qual::__xref<T>>>::template apply,
    __unary<meta::_t<__qual::__xref<U>>>::template apply>;

// common_reference
template <class... T>
struct common_reference { };

template <class... T>
using common_reference_t = meta::_t<common_reference<T...>>;

template <class T>
struct common_reference<T> : meta::id<T> { };

template <class T, class U>
struct common_reference<T, U>
<<<<<<< HEAD
  : meta::if_<
      meta::has_type<__basic_common_reference<T, U>>,
      __basic_common_reference<T, U>, common_type<T, U>> { };
=======
  : meta::if_<meta::has_type<__basic_common_reference<T, U>>,
      __basic_common_reference<T, U>, common_type<T, U>>{ };
>>>>>>> d7c0fd4c

template <class T, class U>
  requires requires {typename __builtin_common_t<T, U>;} &&
    meta::_v<std::is_reference<__builtin_common_t<T, U>>>
struct common_reference<T, U> : __builtin_common<T, U> { };

template <class T, class U, class V, class... W>
  requires requires { typename common_reference_t<T, U>; }
struct common_reference<T, U, V, W...>
  : common_reference<common_reference_t<T, U>, V, W...> { };

}}

#endif<|MERGE_RESOLUTION|>--- conflicted
+++ resolved
@@ -130,14 +130,8 @@
 
 template <class T, class U>
 struct common_reference<T, U>
-<<<<<<< HEAD
-  : meta::if_<
-      meta::has_type<__basic_common_reference<T, U>>,
+  : meta::if_<meta::has_type<__basic_common_reference<T, U>>,
       __basic_common_reference<T, U>, common_type<T, U>> { };
-=======
-  : meta::if_<meta::has_type<__basic_common_reference<T, U>>,
-      __basic_common_reference<T, U>, common_type<T, U>>{ };
->>>>>>> d7c0fd4c
 
 template <class T, class U>
   requires requires {typename __builtin_common_t<T, U>;} &&

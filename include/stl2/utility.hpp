--- conflicted
+++ resolved
@@ -8,15 +8,13 @@
 #include <meta/meta.hpp>
 
 #include <stl2/detail/fwd.hpp>
+#include <stl2/detail/swap.hpp>
 #include <stl2/detail/tagged.hpp>
 #include <stl2/detail/concepts/core.hpp>
 #include <stl2/detail/concepts/object.hpp>
 
 namespace stl2 { inline namespace v1 {
 
-<<<<<<< HEAD
-// exchange
-=======
 using std::initializer_list;
 
 namespace rel_ops = std::rel_ops;
@@ -38,65 +36,6 @@
 using std::make_integer_sequence;
 using std::make_index_sequence;
 using std::index_sequence_for;
-
-////////////////////
-// exchange and swap
-//
->>>>>>> cff3936a
-template <Movable T, class U = T>
-  requires Assignable<T&, U>()
-constexpr T exchange(T& t, U&& u)
-  noexcept(std::is_nothrow_move_constructible<T>::value &&
-           std::is_nothrow_assignable<T&, U>::value) {
-  T tmp(stl2::move(t));
-  t = stl2::forward<U>(u);
-  return tmp;
-}
-
-// swap
-namespace __swap {
-// http://www.open-std.org/jtc1/sc22/wg21/docs/lwg-active.html#2152
-// http://www.open-std.org/jtc1/sc22/wg21/docs/lwg-closed.html#2171
-
-constexpr void swap(Movable& a, Movable& b)
-  noexcept(noexcept(b = stl2::exchange(a, stl2::move(b)))) {
-  b = stl2::exchange(a, stl2::move(b));
-}
-
-template <class T, class U, std::size_t N>
-  requires requires (T &x, U &y) { __try_swap(x, y); }
-constexpr void swap(T (&t)[N], U (&u)[N])
-  noexcept(noexcept(__try_swap(*t, *u))) {
-  for (std::size_t i = 0; i < N; ++i) {
-    stl2::swap(t[i], u[i]);
-  }
-}
-
-template <class T, class U>
-  requires requires (T&& a, U&& b) { swap((T&&)a, (U&&)b); }
-constexpr void fn::operator()(T&& a, U&& b) const
-  noexcept(noexcept(swap(stl2::forward<T>(a), stl2::forward<U>(b)))) {
-  swap(stl2::forward<T>(a), stl2::forward<U>(b));
-}
-} // namespace __swap
-
-template <class T, class U = T>
-constexpr bool is_nothrow_swappable_v = false;
-
-Swappable{T, U}
-constexpr bool is_nothrow_swappable_v<T, U> =
-  noexcept(swap(stl2::declval<T>(), stl2::declval<U>())) &&
-  noexcept(swap(stl2::declval<U>(), stl2::declval<T>())) &&
-  noexcept(swap(stl2::declval<T>(), stl2::declval<T>())) &&
-  noexcept(swap(stl2::declval<U>(), stl2::declval<U>()));
-
-template <class T, class U = T>
-using is_nothrow_swappable_t =
-  meta::bool_<is_nothrow_swappable_v<T, U>>;
-
-template <class T, class U = T>
-struct is_nothrow_swappable :
-  is_nothrow_swappable_t<T, U> {};
 }} // namespace stl2::v1
 
 #endif
--- conflicted
+++ resolved
@@ -22,28 +22,7 @@
 STL2_OPEN_NAMESPACE {
   WeaklyIncrementable{I}
   class iota_view {
-<<<<<<< HEAD
-    I first_;
-=======
     I first_{};
-  public:
-    class iterator {
-      I value_;
-    public:
-      using value_type = I;
-      using difference_type = difference_type_t<I>;
-      using iterator_category =
-        meta::if_c<
-          models::Incrementable<I>,
-          meta::if_c<
-            models::Decrementable<I>,
-            meta::if_c<
-              models::RandomAccessIncrementable<I>,
-              random_access_iterator_tag,
-              bidirectional_iterator_tag>,
-            forward_iterator_tag>,
-          weak_input_iterator_tag>;
->>>>>>> d4c67e8d
 
     class cursor {
     public:
@@ -78,76 +57,16 @@
         --value_;
       }
 
-      constexpr void advance(DifferenceType<I> n)
+      constexpr void advance(difference_type_t<I> n)
         noexcept(noexcept(declval<I&>() += n))
         requires ext::RandomAccessIncrementable<I>() {
         value_ += n;
       }
 
-      constexpr DifferenceType<I> distance_to(const cursor& that)
+      constexpr difference_type_t<I> distance_to(const cursor& that)
         noexcept(noexcept(that.value_ - declval<const I&>()))
         requires ext::RandomAccessIncrementable<I>() {
-<<<<<<< HEAD
         return that.value_ - value_;
-=======
-        return {value_ + n};
-      }
-      constexpr iterator operator-(difference_type n) const
-        noexcept(noexcept(iterator{declval<const I&>() - n}))
-        requires ext::RandomAccessIncrementable<I>() {
-        return {value_ - n};
-      }
-      friend constexpr iterator
-      operator+(difference_type n, const iterator& i)
-        noexcept(noexcept(i + n))
-        requires ext::RandomAccessIncrementable<I>() {
-        return i + n;
-      }
-
-      friend constexpr difference_type
-      operator-(const iterator& lhs, const iterator& rhs)
-        noexcept(noexcept(lhs.value_ - rhs.value_))
-        requires ext::RandomAccessIncrementable<I>() {
-        return lhs.value_ - rhs.value_;
-      }
-
-      friend constexpr bool
-      operator==(const iterator& lhs, const iterator& rhs)
-        noexcept(noexcept(lhs.value_ == rhs.value_))
-        requires EqualityComparable<I>() {
-        return lhs.value_ == rhs.value_;
-      }
-      friend constexpr bool
-      operator!=(const iterator& lhs, const iterator& rhs)
-        noexcept(noexcept(lhs.value_ != rhs.value_))
-        requires EqualityComparable<I>() {
-        return lhs.value_ != rhs.value_;
-      }
-
-      friend constexpr bool
-      operator<(const iterator& lhs, const iterator& rhs)
-        noexcept(noexcept(lhs.value_ < rhs.value_))
-        requires StrictTotallyOrdered<I>() {
-        return lhs.value_ < rhs.value_;
-      }
-      friend constexpr bool
-      operator>(const iterator& lhs, const iterator& rhs)
-        noexcept(noexcept(lhs.value_ > rhs.value_))
-        requires StrictTotallyOrdered<I>() {
-        return lhs.value_ > rhs.value_;
-      }
-      friend constexpr bool
-      operator<=(const iterator& lhs, const iterator& rhs)
-        noexcept(noexcept(lhs.value_ <= rhs.value_))
-        requires StrictTotallyOrdered<I>() {
-        return lhs.value_ <= rhs.value_;
-      }
-      friend constexpr bool
-      operator>=(const iterator& lhs, const iterator& rhs)
-        noexcept(noexcept(lhs.value_ >= rhs.value_))
-        requires StrictTotallyOrdered<I>() {
-        return lhs.value_ >= rhs.value_;
->>>>>>> d4c67e8d
       }
     };
 

// cmcstl2 - A concept-enabled C++ standard library
//
//  Copyright Casey Carter 2015-2016
//
//  Use, modification and distribution is subject to the
//  Boost Software License, Version 1.0. (See accompanying
//  file LICENSE_1_0.txt or copy at
//  http://www.boost.org/LICENSE_1_0.txt)
//
// Project home: https://github.com/caseycarter/cmcstl2
//
#ifndef STL2_VIEW_REPEAT_HPP
#define STL2_VIEW_REPEAT_HPP

#include <stl2/iterator.hpp>
#include <stl2/memory.hpp>
#include <stl2/type_traits.hpp>
#include <stl2/detail/cheap_storage.hpp>
#include <stl2/detail/ebo_box.hpp>
#include <stl2/detail/fwd.hpp>
#include <stl2/detail/meta.hpp>
#include <stl2/detail/concepts/object.hpp>
#include <stl2/detail/iterator/basic_iterator.hpp>

STL2_OPEN_NAMESPACE {
	namespace ext {
		template <Semiregular T>
		class repeat_view : detail::ebo_box<T, repeat_view<T>> {
			using storage_t = detail::ebo_box<T, repeat_view<T>>;
			using storage_t::get;

			class cursor : detail::cheap_reference_box_t<const T> {
				using storage_t = detail::cheap_reference_box_t<const T>;
				using storage_t::get;
			public:
				using difference_type = std::ptrdiff_t;
				using reference =
					meta::if_c<detail::cheaply_copyable<T>, T, const T&>;

				cursor() = default;
				constexpr cursor(const repeat_view& r)
				noexcept(is_nothrow_constructible<storage_t, const T&>::value)
				: storage_t{r.value()} {}

<<<<<<< HEAD
				constexpr reference read() const noexcept { return get(); }
				constexpr bool equal(const cursor&) const noexcept { return true; }
				constexpr void next() const noexcept {}
				constexpr void prev() const noexcept {}
				constexpr void advance(difference_type) const noexcept {}
				constexpr difference_type distance_to(const cursor&) const noexcept
				{ return 0; }
			};
=======
			constexpr reference read() const
			noexcept(std::is_nothrow_constructible<reference, const T&>::value)
			{ return storage_t::get(); }
			constexpr bool done() const noexcept { return false; }
			constexpr bool equal(const cursor&) const noexcept { return true; }
			constexpr void next() const noexcept {}
			constexpr void prev() const noexcept {}
			constexpr void advance(difference_type) const noexcept {}
			constexpr difference_type distance_to(const cursor&) const noexcept
			{ return 0; }
		};
>>>>>>> c8418124

		public:
			using iterator = basic_iterator<cursor>;

			repeat_view() = default;
			constexpr repeat_view(T value)
			noexcept(is_nothrow_constructible<storage_t, T>::value)
			: storage_t{std::move(value)} {}

			constexpr iterator begin() const
			noexcept(is_nothrow_constructible<iterator, const repeat_view&>::value)
			{ return {cursor{*this}}; }
			constexpr unreachable end() const noexcept { return {}; }
			constexpr const T& value() const noexcept { return get(); }
		};
	} // namespace ext

	template <class T>
	struct enable_view<ext::repeat_view<T>> : std::true_type {};
} STL2_CLOSE_NAMESPACE

#endif<|MERGE_RESOLUTION|>--- conflicted
+++ resolved
@@ -42,8 +42,9 @@
 				noexcept(is_nothrow_constructible<storage_t, const T&>::value)
 				: storage_t{r.value()} {}
 
-<<<<<<< HEAD
-				constexpr reference read() const noexcept { return get(); }
+				constexpr reference read() const
+				noexcept(std::is_nothrow_constructible<reference, const T&>::value)
+				{ return get(); }
 				constexpr bool equal(const cursor&) const noexcept { return true; }
 				constexpr void next() const noexcept {}
 				constexpr void prev() const noexcept {}
@@ -51,19 +52,6 @@
 				constexpr difference_type distance_to(const cursor&) const noexcept
 				{ return 0; }
 			};
-=======
-			constexpr reference read() const
-			noexcept(std::is_nothrow_constructible<reference, const T&>::value)
-			{ return storage_t::get(); }
-			constexpr bool done() const noexcept { return false; }
-			constexpr bool equal(const cursor&) const noexcept { return true; }
-			constexpr void next() const noexcept {}
-			constexpr void prev() const noexcept {}
-			constexpr void advance(difference_type) const noexcept {}
-			constexpr difference_type distance_to(const cursor&) const noexcept
-			{ return 0; }
-		};
->>>>>>> c8418124
 
 		public:
 			using iterator = basic_iterator<cursor>;

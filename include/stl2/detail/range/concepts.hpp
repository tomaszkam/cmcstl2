--- conflicted
+++ resolved
@@ -45,15 +45,9 @@
 
 	template <class T>
 	concept bool Range =
-<<<<<<< HEAD
 		requires(T&& t) {
 			__stl2::begin(t); // not necessarily equality-preserving
 			__stl2::end(t);
-=======
-		requires {
-			typename iterator_t<T>;
-			typename sentinel_t<T>;
->>>>>>> 4553df52
 		};
 
 	namespace models {
@@ -132,13 +126,8 @@
 	template <class T>
 	concept bool View =
 		Range<T> &&
-<<<<<<< HEAD
 		Semiregular<T> &&
-		__view_predicate<T>::value;
-=======
-		__view_predicate<__uncvref<T>> &&
-		Semiregular<T>;
->>>>>>> 4553df52
+		__view_predicate<__uncvref<T>>::value;
 
 	namespace models {
 		template <class>

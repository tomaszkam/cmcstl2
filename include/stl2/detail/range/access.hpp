#ifndef STL2_DETAIL_RANGE_ACCESS_HPP
#define STL2_DETAIL_RANGE_ACCESS_HPP

#include <initializer_list>
#include <stl2/detail/fwd.hpp>
#include <stl2/detail/concepts/core.hpp>
#include <stl2/detail/iterator/concepts.hpp>
#include <stl2/detail/iterator/reverse_iterator.hpp>
<<<<<<< HEAD
=======

// Backwards compatibility: rvalues are treated as const lvalues.
// They should probably be ill-formed.
#define STL2_TREAT_RVALUES_AS_CONST 1

// HACKHACK: Disable constraints that cause the compiler to OOM
#define STL2_HACK_END_CONSTRAINTS 1
>>>>>>> 1668f37f

namespace stl2 { inline namespace v1 {
///////////////////////////////////////////////////////////////////////////
// Range access [iterator.range]
//
// begin
// 20150805: Not to spec: is an N4381-style customization point.
namespace __begin {
  // Use member if it returns Iterator.
  template <class R>
    requires requires (R& r) {
      STL2_DEDUCTION_CONSTRAINT(r.begin(), Iterator);
    }
  constexpr auto impl(R& r, ext::priority_tag<0>)
    noexcept(noexcept(r.begin())) {
    return r.begin();
  }

<<<<<<< HEAD
namespace detail {
  template <class>
  concept bool _Auto = true;
}
=======
  // Prefer ADL if it returns Iterator.
  template <class R>
    requires requires (R& r) {
      STL2_DEDUCTION_CONSTRAINT(begin(r), Iterator);
    }
  constexpr auto impl(R& r, ext::priority_tag<1>)
    noexcept(noexcept(begin(r))) {
    return begin(r);
  }

  struct fn {
    template <class R, std::size_t N>
    constexpr R* operator()(R (&array)[N]) const noexcept {
      return array;
    }
>>>>>>> 1668f37f

    template <class E>
    constexpr const E* operator()(std::initializer_list<E> il) const noexcept {
      return il.begin();
    }

    template <class R>
      requires requires (R& r) { __begin::impl(r, ext::max_priority_tag); }
    constexpr auto operator()(R& r) const
      noexcept(noexcept(__begin::impl(r, ext::max_priority_tag))) {
      return __begin::impl(r, ext::max_priority_tag);
    }

#if STL2_TREAT_RVALUES_AS_CONST
    template <class R>
      requires requires (const R& r) { __begin::impl(r, ext::max_priority_tag); }
    constexpr auto operator()(const R&& r) const
      noexcept(noexcept(__begin::impl(r, ext::max_priority_tag))) {
      return __begin::impl(r, ext::max_priority_tag);
    }
#endif
  };
}
namespace {
  constexpr auto& begin = detail::static_const<__begin::fn>::value;
}

// end
namespace __end {
  // Use member if it returns Sentinel.
  template <class R>
    requires requires (R& r) {
      // { r.end() } -> Sentinel<decltype(stl2::begin(r))>;
#if STL2_HACK_END_CONSTRAINTS
      r.end();
#else
      requires Sentinel<decltype(r.end()), decltype(stl2::begin(r))>();
#endif
    }
  constexpr auto impl(R& r, ext::priority_tag<0>)
    noexcept(noexcept(r.end())) {
#if STL2_HACK_END_CONSTRAINTS
    static_assert(ext::models::sentinel<decltype(r.end()), decltype(stl2::begin(r))>());
#endif
    return r.end();
  }

  // Prefer ADL if it returns Sentinel.
  template <class R>
    requires requires (R& r) {
      // { end(r) } -> Sentinel<decltype(stl2::begin(r))>;
#if STL2_HACK_END_CONSTRAINTS
      end(r);
#else
      requires Sentinel<decltype(end(r)), decltype(stl2::begin(r))>();
#endif
    }
  constexpr auto impl(R& r, ext::priority_tag<1>)
    noexcept(noexcept(end(r))) {
#if STL2_HACK_END_CONSTRAINTS
    static_assert(ext::models::sentinel<decltype(end(r)), decltype(stl2::begin(r))>());
#endif
    return end(r);
  }

  struct fn {
    template <class R, std::size_t N>
    constexpr R* operator()(R (&array)[N]) const noexcept {
      return array + N;
    }

    template <class E>
    constexpr const E* operator()(std::initializer_list<E> il) const noexcept {
      return il.end();
    }

    template <class R>
      requires requires (R& r) { __end::impl(r, ext::max_priority_tag); }
    constexpr auto operator()(R& r) const
      noexcept(noexcept(__end::impl(r, ext::max_priority_tag))) {
      return __end::impl(r, ext::max_priority_tag);
    }

#if STL2_TREAT_RVALUES_AS_CONST
    template <class R>
      requires requires (const R& r) { __end::impl(r, ext::max_priority_tag); }
    constexpr auto operator()(const R&& r) const
      noexcept(noexcept(__end::impl(r, ext::max_priority_tag))) {
      return __end::impl(r, ext::max_priority_tag);
    }
#endif
  };
}
namespace {
  constexpr auto& end = detail::static_const<__end::fn>::value;
}

// cbegin
namespace __cbegin {
  struct fn {
    template <class R>
      requires requires (const R& r) { stl2::begin(r); }
    constexpr auto operator()(const R& r) const
      noexcept(noexcept(stl2::begin(r))) {
      return stl2::begin(r);
    }

#if !STL2_TREAT_RVALUES_AS_CONST
    template <class R>
    constexpr auto operator()(const R&&) const = delete;
#endif
  };
}
namespace {
  constexpr auto& cbegin = detail::static_const<__cbegin::fn>::value;
}

// cend
namespace __cend {
  struct fn {
    template <class R>
      requires requires (const R& r) { stl2::end(r); }
    constexpr auto operator()(const R& r) const
      noexcept(noexcept(stl2::end(r))) {
      return stl2::end(r);
    }

#if !STL2_TREAT_RVALUES_AS_CONST
    template <class R>
    constexpr auto operator()(const R&&) const = delete;
#endif
  };
}
namespace {
  constexpr auto& cend = detail::static_const<__cend::fn>::value;
}

// rbegin
namespace __rbegin {
  // Default to make_reverse_iterator(end(r)) for Bounded ranges of
  // Bidirectional iterators.
  template <class R>
    requires requires (R& r) {
      requires Same<decltype(stl2::begin(r)), decltype(stl2::end(r))>();
      make_reverse_iterator(stl2::end(r));
    }
  constexpr auto impl(R& r, ext::priority_tag<0>)
    noexcept(noexcept(make_reverse_iterator(stl2::end(r)))) {
    return make_reverse_iterator(stl2::end(r));
  }

  // Prefer member if it returns Iterator
  template <class R>
    requires requires (R& r) {
      // { r.rbegin() } -> Iterator;
      STL2_DEDUCTION_CONSTRAINT(r.rbegin(), Iterator);
    }
  constexpr auto impl(R& r, ext::priority_tag<1>)
    noexcept(noexcept(r.rbegin())) {
    return r.rbegin();
  }

  struct fn {
    template <class R>
      requires requires (R& r) { __rbegin::impl(r, ext::max_priority_tag); }
    constexpr auto operator()(R& r) const
      noexcept(noexcept(__rbegin::impl(r, ext::max_priority_tag))) {
      return __rbegin::impl(r, ext::max_priority_tag);
    }

    template <class E>
    constexpr reverse_iterator<const E*>
    operator()(std::initializer_list<E> il) const noexcept {
      return reverse_iterator<const E*>{il.end()};
    }

#if STL2_TREAT_RVALUES_AS_CONST
    template <class R>
      requires requires (const R& r) { __rbegin::impl(r, ext::max_priority_tag); }
    constexpr auto operator()(const R&& r) const
      noexcept(noexcept(__rbegin::impl(r, ext::max_priority_tag))) {
      return __rbegin::impl(r, ext::max_priority_tag);
    }
#endif
  };
}
namespace {
  constexpr auto& rbegin = detail::static_const<__rbegin::fn>::value;
}

// rend
#define STL2_HACK_REND_CONSTRAINTS STL2_HACK_END_CONSTRAINTS
namespace __rend {
  // Default to make_reverse_iterator(begin(r)) for Bounded ranges of
  // Bidirectional iterators.
  template <class R>
    requires requires (R& r) {
      requires Same<decltype(stl2::begin(r)), decltype(stl2::end(r))>();
      make_reverse_iterator(stl2::begin(r));
    }
  constexpr auto impl(R& r, ext::priority_tag<0>)
    noexcept(noexcept(make_reverse_iterator(stl2::begin(r)))) {
    return make_reverse_iterator(stl2::begin(r));
  }

  // Prefer member if it returns Sentinel
  template <class R>
    requires requires (R& r) {
      // { r.rend() } -> Sentinel<decltype(stl2::rbegin(r))>;
#if STL2_HACK_REND_CONSTRAINTS
      r.rend();
#else
      requires Sentinel<decltype(r.rend()), decltype(stl2::rbegin(r))>();
#endif
    }
  constexpr auto impl(R& r, ext::priority_tag<1>)
    noexcept(noexcept(r.rend())) {
#if STL2_HACK_REND_CONSTRAINTS
    static_assert(ext::models::sentinel<decltype(r.rend()), decltype(stl2::rbegin(r))>());
#endif
    return r.rend();
  }

  struct fn {
    template <class E>
    constexpr reverse_iterator<const E*>
    operator()(std::initializer_list<E> il) const noexcept {
      return reverse_iterator<const E*>{il.begin()};
    }

    template <class R>
      requires requires (R& r) { __rend::impl(r, ext::max_priority_tag); }
    constexpr auto operator()(R& r) const
      noexcept(noexcept(__rend::impl(r, ext::max_priority_tag))) {
      return __rend::impl(r, ext::max_priority_tag);
    }

#if STL2_TREAT_RVALUES_AS_CONST
    template <class R>
      requires requires (const R& r) { __rend::impl(r, ext::max_priority_tag); }
    constexpr auto operator()(const R&& r) const
      noexcept(noexcept(__rend::impl(r, ext::max_priority_tag))) {
      return __rend::impl(r, ext::max_priority_tag);
    }
#endif
  };
}
namespace {
  constexpr auto& rend = detail::static_const<__rend::fn>::value;
}

// crbegin
namespace __crbegin {
  struct fn {
    template <class R>
      requires requires (const R& r) { stl2::rbegin(r); }
    constexpr auto operator()(const R& r) const
      noexcept(noexcept(stl2::rbegin(r))) {
      return stl2::rbegin(r);
    }

#if !STL2_TREAT_RVALUES_AS_CONST
    template <class R>
    constexpr auto operator()(const R&&) const = delete;
#endif
  };
}
namespace {
  constexpr auto& crbegin = detail::static_const<__crbegin::fn>::value;
}

// crend
namespace __crend {
  struct fn {
    template <class R>
      requires requires (const R& r) { stl2::rend(r); }
    constexpr auto operator()(const R& r) const
      noexcept(noexcept(stl2::rend(r))) {
      return stl2::rend(r);
    }

#if !STL2_TREAT_RVALUES_AS_CONST
    template <class R>
    constexpr auto operator()(const R&&) const = delete;
#endif
  };
}
namespace {
  constexpr auto& crend = detail::static_const<__crend::fn>::value;
}

///////////////////////////////////////////////////////////////////////////
// Container access [iterator.container]
//
// size
namespace __size {
  template <class T, std::size_t N>
  constexpr std::size_t size(T(&)[N]) noexcept {
    return N;
  }

  template <class R>
    requires requires (const R& r) { r.size(); }
  constexpr auto size(const R& r)
    noexcept(noexcept(r.size())) {
    return r.size();
  }

  struct fn {
    template <class R>
      requires requires (const R& r) { size(r); }
    constexpr auto operator()(const R& r) const
      noexcept(noexcept(size(r))) {
      return size(r);
    }
  };
}
namespace {
  constexpr auto& size = detail::static_const<__size::fn>::value;
}

// empty
namespace __empty {
  template <class R>
    requires requires (const R& r) {
      STL2_CONVERSION_CONSTRAINT(r.empty(), bool);
    }
  constexpr bool impl(const R& r)
    noexcept(noexcept(bool(r.empty()))) {
    return r.empty();
  }

  struct fn {
    template <class T, std::size_t N>
    constexpr bool operator()(T(&)[N]) const noexcept {
      return N == 0;
    }

    template <class E>
    constexpr bool operator()(std::initializer_list<E> il) const noexcept {
      return il.size() == 0;
    }

    template <class R>
      requires requires (const R& r) { __empty::impl(r); }
    constexpr bool operator()(const R& r) const
      noexcept(noexcept(__empty::impl(r))) {
      return __empty::impl(r);
    }
  };
}
namespace {
  constexpr auto& empty = detail::static_const<__empty::fn>::value;
}

// data
namespace __data {
  template <class R>
    requires requires (R& r) {
      //{ r.data() } -> _Is<std::is_pointer>;
      requires _Is<decltype(r.data()), std::is_pointer>;
    }
  constexpr auto impl(R& r) noexcept(noexcept(r.data())) {
    return r.data();
  }

  struct fn {
    template <class T, std::size_t N>
    constexpr T* operator()(T (&array)[N]) const noexcept {
      return array;
    }

    template <class E>
    constexpr const E* operator()(std::initializer_list<E> il) const noexcept {
      return il.begin();
    }

    template <class R>
      requires requires (R& r) { __data::impl(r); }
    constexpr auto operator()(R& r) const
      noexcept(noexcept(__data::impl(r))) {
      return __data::impl(r);
    }

#if STL2_TREAT_RVALUES_AS_CONST
    template <class R>
      requires requires (const R& r) { __data::impl(r); }
    constexpr auto operator()(const R&& r) const
      noexcept(noexcept(__data::impl(r))) {
      return __data::impl(r);
    }
#endif
  };
}
namespace {
  constexpr auto& data = detail::static_const<__data::fn>::value;
}
}} // namespace stl2::v1

#undef STL2_TREAT_RVALUES_AS_CONST
#undef STL2_HACK_END_CONSTRAINTS
#undef STL2_HACK_REND_CONSTRAINTS

#endif<|MERGE_RESOLUTION|>--- conflicted
+++ resolved
@@ -6,8 +6,6 @@
 #include <stl2/detail/concepts/core.hpp>
 #include <stl2/detail/iterator/concepts.hpp>
 #include <stl2/detail/iterator/reverse_iterator.hpp>
-<<<<<<< HEAD
-=======
 
 // Backwards compatibility: rvalues are treated as const lvalues.
 // They should probably be ill-formed.
@@ -15,7 +13,6 @@
 
 // HACKHACK: Disable constraints that cause the compiler to OOM
 #define STL2_HACK_END_CONSTRAINTS 1
->>>>>>> 1668f37f
 
 namespace stl2 { inline namespace v1 {
 ///////////////////////////////////////////////////////////////////////////
@@ -34,12 +31,6 @@
     return r.begin();
   }
 
-<<<<<<< HEAD
-namespace detail {
-  template <class>
-  concept bool _Auto = true;
-}
-=======
   // Prefer ADL if it returns Iterator.
   template <class R>
     requires requires (R& r) {
@@ -55,7 +46,6 @@
     constexpr R* operator()(R (&array)[N]) const noexcept {
       return array;
     }
->>>>>>> 1668f37f
 
     template <class E>
     constexpr const E* operator()(std::initializer_list<E> il) const noexcept {

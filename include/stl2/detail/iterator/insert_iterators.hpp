// cmcstl2 - A concept-enabled C++ standard library
//
//  Copyright Casey Carter 2015
//
//  Use, modification and distribution is subject to the
//  Boost Software License, Version 1.0. (See accompanying
//  file LICENSE_1_0.txt or copy at
//  http://www.boost.org/LICENSE_1_0.txt)
//
// Project home: https://github.com/caseycarter/cmcstl2
//
#ifndef STL2_DETAIL_ITERATOR_INSERT_ITERATORS_HPP
#define STL2_DETAIL_ITERATOR_INSERT_ITERATORS_HPP

#include <cstddef>
#include <memory>

#include <stl2/detail/fwd.hpp>
<<<<<<< HEAD
#include <stl2/detail/iterator/basic_iterator.hpp>
#include <stl2/detail/iterator/concepts.hpp>

STL2_OPEN_NAMESPACE {
  namespace detail {
    template <class Container>
      requires MemberValueType<Container>
    class insert_cursor_base {
    public:
      using container_type = Container;

      constexpr insert_cursor_base() noexcept = default;
      explicit insert_cursor_base(Container& x) noexcept :
        container{std::addressof(x)} {}

    protected:
      Container* container = nullptr;

      Container& get() {
        STL2_ASSUME(container);
        return *container;
      }
    };
  }
=======
#include <stl2/detail/raw_ptr.hpp>
#include <stl2/detail/iterator/concepts.hpp>

STL2_OPEN_NAMESPACE {
  template <class Derived, detail::MemberValueType Container>
  class __insert_iterator_base {
  public:
    using container_type = Container;
    using difference_type = std::ptrdiff_t;
    using iterator_category = output_iterator_tag;

    // Extension
    using value_type = typename Container::value_type;

    constexpr __insert_iterator_base() = default;
    STL2_CONSTEXPR_EXT explicit
    __insert_iterator_base(Container& x) noexcept :
      container_{std::addressof(x)} {}

    Derived& operator*() noexcept {
      return derived();
    }

    Derived& operator++() & noexcept {
      return derived();
    }

    Derived operator++(int) &
      noexcept(is_nothrow_copy_constructible<Derived>::value)
    {
      return derived();
    }

  protected:
    detail::raw_ptr<Container> container_ = nullptr;

  private:
    static constexpr void check() noexcept {
      static_assert(models::DerivedFrom<Derived, __insert_iterator_base>);
    }
    constexpr Derived& derived() noexcept {
      check();
      return static_cast<Derived&>(*this);
    }
    constexpr const Derived& derived() const noexcept {
      check();
      return static_cast<const Derived&>(*this);
    }
  };
>>>>>>> d4c67e8d

  ///////////////////////////////////////////////////////////////////////////
  // back_insert_iterator [back.insert.iterator]
  //
  namespace detail {
    template <class C, class V>
    concept bool BackInsertable =
      requires (C& c, V&& v) {
        c.push_back((V&&)v);
      };

    template <class Container>
      requires MemberValueType<Container>
    class back_insert_cursor : public insert_cursor_base<Container> {
      using base_t = insert_cursor_base<Container>;
    public:
      back_insert_cursor() = default;
      using base_t::base_t;

    private:
      friend cursor_access;
      template <class T>
        requires BackInsertable<Container, T>
      constexpr void write(T&& t)
        noexcept(noexcept(
          __stl2::declval<Container&>().push_back(__stl2::forward<T>(t)))) {
        base_t::get().push_back(__stl2::forward<T>(t));
      }
    };
  }

<<<<<<< HEAD
  template <class Container>
  using back_insert_iterator =
    basic_iterator<detail::back_insert_cursor<Container>>;

  template <class Container>
    requires detail::MemberValueType<Container>
  auto back_inserter(Container& c) noexcept {
    return back_insert_iterator<Container>{c};
=======
  template <detail::MemberValueType Container>
  class back_insert_iterator :
    public __insert_iterator_base<back_insert_iterator<Container>, Container> {
    using __base_t = __insert_iterator_base<back_insert_iterator<Container>, Container>;
    using __base_t::container_;
  public:
    using typename __base_t::value_type;

    using __base_t::__base_t;
    constexpr back_insert_iterator() = default;

    back_insert_iterator&
    operator=(const value_type& value) &
      requires detail::back_insertable<Container, const value_type&> {
      container_->push_back(value);
      return *this;
    }

    back_insert_iterator&
    operator=(value_type&& value) &
      requires detail::back_insertable<Container, value_type&&> {
      container_->push_back(__stl2::move(value));
      return *this;
    }
  };

  template <detail::MemberValueType Container>
  auto back_inserter(Container& x) noexcept {
    return back_insert_iterator<Container>{x};
>>>>>>> d4c67e8d
  }

  ///////////////////////////////////////////////////////////////////////////
  // front_insert_iterator [front.insert.iterator]
  //
  namespace detail {
    template <class C, class V>
    concept bool FrontInsertable =
      requires (C& c, V&& v) {
        c.push_front((V&&)v);
      };

    template <class Container>
      requires MemberValueType<Container>
    class front_insert_cursor : public insert_cursor_base<Container> {
      using base_t = insert_cursor_base<Container>;
    public:
      front_insert_cursor() = default;
      using base_t::base_t;

    private:
      friend cursor_access;
      template <class T>
        requires FrontInsertable<Container, T>
      constexpr void write(T&& t)
        noexcept(noexcept(
          __stl2::declval<Container&>().push_front(__stl2::forward<T>(t)))) {
        base_t::get().push_front(__stl2::forward<T>(t));
      }
    };
  }

<<<<<<< HEAD
  template <class Container>
  using front_insert_iterator =
    basic_iterator<detail::front_insert_cursor<Container>>;

  template <class Container>
    requires detail::MemberValueType<Container>
=======
  template <detail::MemberValueType Container>
  class front_insert_iterator :
    public __insert_iterator_base<front_insert_iterator<Container>, Container> {
    using __base_t = __insert_iterator_base<front_insert_iterator<Container>, Container>;
    using __base_t::container_;
  public:
    using typename __base_t::value_type;

    using __base_t::__base_t;
    constexpr front_insert_iterator() = default;

    front_insert_iterator&
    operator=(const value_type& value) &
      requires detail::front_insertable<Container, const value_type&> {
      container_->push_front(value);
      return *this;
    }

    front_insert_iterator&
    operator=(value_type&& value) &
      requires detail::front_insertable<Container, value_type&&> {
      container_->push_front(__stl2::move(value));
      return *this;
    }
  };

  template <detail::MemberValueType Container>
>>>>>>> d4c67e8d
  auto front_inserter(Container& x) noexcept {
    return front_insert_iterator<Container>{x};
  }

  ///////////////////////////////////////////////////////////////////////////
  // insert_iterator [insert.iterator]
  //
  namespace detail {
    template <class C, class V>
    concept bool Insertable =
      requires (C& c, typename C::iterator i, V&& v) {
        {  c.insert(i, (V&&)v) } -> typename C::iterator;
      };

    template <class Container>
      requires MemberValueType<Container> &&
        requires { typename Container::iterator; }
    class insert_cursor : public insert_cursor_base<Container> {
      using base_t = insert_cursor_base<Container>;
    public:
      // Extension
      using iterator_type = typename Container::iterator;

      insert_cursor() = default;
      explicit insert_cursor(Container& x, iterator_type i)
        noexcept(is_nothrow_move_constructible<iterator_type>::value) :
        base_t{x}, iter{__stl2::move(i)} {}

    protected:
      iterator_type iter{};

    private:
      template <class T>
        requires Insertable<Container, T>
      void write(T&& t) {
        iter = base_t::get().insert(iter, __stl2::forward<T>(t));
        ++iter;
      }
    };
  }

<<<<<<< HEAD
  template <class Container>
  using insert_iterator =
    basic_iterator<detail::insert_cursor<Container>>;

  template <class Container, class I = typename Container::iterator>
    requires detail::MemberValueType<Container>
  auto inserter(Container& x, I i)
  STL2_NOEXCEPT_RETURN(insert_iterator<Container>{x, __stl2::move(i)})
=======
  template <detail::MemberValueType Container>
    requires requires { typename Container::iterator; }
  class insert_iterator :
    public __insert_iterator_base<insert_iterator<Container>, Container> {
  private:
    using __base_t = __insert_iterator_base<insert_iterator<Container>, Container>;
    using __base_t::container_;
    using I = typename Container::iterator;
    I iter_;

  public:
    using typename __base_t::value_type;

    insert_iterator() = default;
    STL2_CONSTEXPR_EXT explicit insert_iterator(Container& x, I i)
      noexcept(is_nothrow_move_constructible<I>::value) :
      __base_t{x}, iter_{__stl2::move(i)} {}

    insert_iterator&
    operator=(const value_type& value) &
      requires detail::insertable<Container, const value_type&> {
      iter_ = container_->insert(iter_, value);
      ++iter_;
      return *this;
    }

    insert_iterator&
    operator=(value_type&& value) &
      requires detail::insertable<Container, value_type&&> {
      iter_ = container_->insert(iter_, __stl2::move(value));
      ++iter_;
      return *this;
    }
  };

  template <detail::MemberValueType Container,
            class I = typename Container::iterator>
  auto inserter(Container& x, I i)
    noexcept(is_nothrow_move_constructible<I>::value) {
    return insert_iterator<Container>{x, __stl2::move(i)};
  }
>>>>>>> d4c67e8d
} STL2_CLOSE_NAMESPACE

#endif<|MERGE_RESOLUTION|>--- conflicted
+++ resolved
@@ -16,87 +16,26 @@
 #include <memory>
 
 #include <stl2/detail/fwd.hpp>
-<<<<<<< HEAD
+#include <stl2/detail/raw_ptr.hpp>
 #include <stl2/detail/iterator/basic_iterator.hpp>
 #include <stl2/detail/iterator/concepts.hpp>
 
 STL2_OPEN_NAMESPACE {
   namespace detail {
-    template <class Container>
-      requires MemberValueType<Container>
+    template <MemberValueType Container>
     class insert_cursor_base {
     public:
       using container_type = Container;
+      using iterator_category = output_iterator_tag;
 
       constexpr insert_cursor_base() noexcept = default;
       explicit insert_cursor_base(Container& x) noexcept :
-        container{std::addressof(x)} {}
+        container_{std::addressof(x)} {}
 
     protected:
-      Container* container = nullptr;
+      raw_ptr<Container> container_{};
+    };
 
-      Container& get() {
-        STL2_ASSUME(container);
-        return *container;
-      }
-    };
-  }
-=======
-#include <stl2/detail/raw_ptr.hpp>
-#include <stl2/detail/iterator/concepts.hpp>
-
-STL2_OPEN_NAMESPACE {
-  template <class Derived, detail::MemberValueType Container>
-  class __insert_iterator_base {
-  public:
-    using container_type = Container;
-    using difference_type = std::ptrdiff_t;
-    using iterator_category = output_iterator_tag;
-
-    // Extension
-    using value_type = typename Container::value_type;
-
-    constexpr __insert_iterator_base() = default;
-    STL2_CONSTEXPR_EXT explicit
-    __insert_iterator_base(Container& x) noexcept :
-      container_{std::addressof(x)} {}
-
-    Derived& operator*() noexcept {
-      return derived();
-    }
-
-    Derived& operator++() & noexcept {
-      return derived();
-    }
-
-    Derived operator++(int) &
-      noexcept(is_nothrow_copy_constructible<Derived>::value)
-    {
-      return derived();
-    }
-
-  protected:
-    detail::raw_ptr<Container> container_ = nullptr;
-
-  private:
-    static constexpr void check() noexcept {
-      static_assert(models::DerivedFrom<Derived, __insert_iterator_base>);
-    }
-    constexpr Derived& derived() noexcept {
-      check();
-      return static_cast<Derived&>(*this);
-    }
-    constexpr const Derived& derived() const noexcept {
-      check();
-      return static_cast<const Derived&>(*this);
-    }
-  };
->>>>>>> d4c67e8d
-
-  ///////////////////////////////////////////////////////////////////////////
-  // back_insert_iterator [back.insert.iterator]
-  //
-  namespace detail {
     template <class C, class V>
     concept bool BackInsertable =
       requires (C& c, V&& v) {
@@ -115,16 +54,16 @@
       friend cursor_access;
       template <class T>
         requires BackInsertable<Container, T>
-      constexpr void write(T&& t)
-        noexcept(noexcept(
-          __stl2::declval<Container&>().push_back(__stl2::forward<T>(t)))) {
-        base_t::get().push_back(__stl2::forward<T>(t));
+      void write(T&& t) {
+        base_t::container_->push_back(__stl2::forward<T>(t));
       }
     };
   }
 
-<<<<<<< HEAD
-  template <class Container>
+  ///////////////////////////////////////////////////////////////////////////
+  // back_insert_iterator [back.insert.iterator]
+  //
+  template <detail::MemberValueType Container>
   using back_insert_iterator =
     basic_iterator<detail::back_insert_cursor<Container>>;
 
@@ -132,42 +71,8 @@
     requires detail::MemberValueType<Container>
   auto back_inserter(Container& c) noexcept {
     return back_insert_iterator<Container>{c};
-=======
-  template <detail::MemberValueType Container>
-  class back_insert_iterator :
-    public __insert_iterator_base<back_insert_iterator<Container>, Container> {
-    using __base_t = __insert_iterator_base<back_insert_iterator<Container>, Container>;
-    using __base_t::container_;
-  public:
-    using typename __base_t::value_type;
-
-    using __base_t::__base_t;
-    constexpr back_insert_iterator() = default;
-
-    back_insert_iterator&
-    operator=(const value_type& value) &
-      requires detail::back_insertable<Container, const value_type&> {
-      container_->push_back(value);
-      return *this;
-    }
-
-    back_insert_iterator&
-    operator=(value_type&& value) &
-      requires detail::back_insertable<Container, value_type&&> {
-      container_->push_back(__stl2::move(value));
-      return *this;
-    }
-  };
-
-  template <detail::MemberValueType Container>
-  auto back_inserter(Container& x) noexcept {
-    return back_insert_iterator<Container>{x};
->>>>>>> d4c67e8d
   }
 
-  ///////////////////////////////////////////////////////////////////////////
-  // front_insert_iterator [front.insert.iterator]
-  //
   namespace detail {
     template <class C, class V>
     concept bool FrontInsertable =
@@ -175,8 +80,7 @@
         c.push_front((V&&)v);
       };
 
-    template <class Container>
-      requires MemberValueType<Container>
+    template <MemberValueType Container>
     class front_insert_cursor : public insert_cursor_base<Container> {
       using base_t = insert_cursor_base<Container>;
     public:
@@ -187,57 +91,24 @@
       friend cursor_access;
       template <class T>
         requires FrontInsertable<Container, T>
-      constexpr void write(T&& t)
-        noexcept(noexcept(
-          __stl2::declval<Container&>().push_front(__stl2::forward<T>(t)))) {
-        base_t::get().push_front(__stl2::forward<T>(t));
+      void write(T&& t) {
+        base_t::container_->push_front(__stl2::forward<T>(t));
       }
     };
   }
 
-<<<<<<< HEAD
+  ///////////////////////////////////////////////////////////////////////////
+  // front_insert_iterator [front.insert.iterator]
+  //
   template <class Container>
   using front_insert_iterator =
     basic_iterator<detail::front_insert_cursor<Container>>;
 
-  template <class Container>
-    requires detail::MemberValueType<Container>
-=======
   template <detail::MemberValueType Container>
-  class front_insert_iterator :
-    public __insert_iterator_base<front_insert_iterator<Container>, Container> {
-    using __base_t = __insert_iterator_base<front_insert_iterator<Container>, Container>;
-    using __base_t::container_;
-  public:
-    using typename __base_t::value_type;
-
-    using __base_t::__base_t;
-    constexpr front_insert_iterator() = default;
-
-    front_insert_iterator&
-    operator=(const value_type& value) &
-      requires detail::front_insertable<Container, const value_type&> {
-      container_->push_front(value);
-      return *this;
-    }
-
-    front_insert_iterator&
-    operator=(value_type&& value) &
-      requires detail::front_insertable<Container, value_type&&> {
-      container_->push_front(__stl2::move(value));
-      return *this;
-    }
-  };
-
-  template <detail::MemberValueType Container>
->>>>>>> d4c67e8d
   auto front_inserter(Container& x) noexcept {
     return front_insert_iterator<Container>{x};
   }
 
-  ///////////////////////////////////////////////////////////////////////////
-  // insert_iterator [insert.iterator]
-  //
   namespace detail {
     template <class C, class V>
     concept bool Insertable =
@@ -245,85 +116,41 @@
         {  c.insert(i, (V&&)v) } -> typename C::iterator;
       };
 
-    template <class Container>
-      requires MemberValueType<Container> &&
-        requires { typename Container::iterator; }
+    template <MemberValueType Container>
+      requires requires { typename Container::iterator; }
     class insert_cursor : public insert_cursor_base<Container> {
       using base_t = insert_cursor_base<Container>;
+      using I = typename Container::iterator;
     public:
-      // Extension
-      using iterator_type = typename Container::iterator;
 
       insert_cursor() = default;
-      explicit insert_cursor(Container& x, iterator_type i)
-        noexcept(is_nothrow_move_constructible<iterator_type>::value) :
-        base_t{x}, iter{__stl2::move(i)} {}
-
-    protected:
-      iterator_type iter{};
+      explicit insert_cursor(Container& x, I i)
+        noexcept(is_nothrow_move_constructible<I>::value) :
+        base_t{x}, iter_{__stl2::move(i)} {}
 
     private:
+      I iter_{};
+
       template <class T>
         requires Insertable<Container, T>
       void write(T&& t) {
-        iter = base_t::get().insert(iter, __stl2::forward<T>(t));
-        ++iter;
+        iter_ = base_t::container_->insert(iter_, __stl2::forward<T>(t));
+        ++iter_;
       }
     };
   }
 
-<<<<<<< HEAD
+  ///////////////////////////////////////////////////////////////////////////
+  // insert_iterator [insert.iterator]
+  //
   template <class Container>
   using insert_iterator =
     basic_iterator<detail::insert_cursor<Container>>;
 
-  template <class Container, class I = typename Container::iterator>
-    requires detail::MemberValueType<Container>
-  auto inserter(Container& x, I i)
-  STL2_NOEXCEPT_RETURN(insert_iterator<Container>{x, __stl2::move(i)})
-=======
-  template <detail::MemberValueType Container>
-    requires requires { typename Container::iterator; }
-  class insert_iterator :
-    public __insert_iterator_base<insert_iterator<Container>, Container> {
-  private:
-    using __base_t = __insert_iterator_base<insert_iterator<Container>, Container>;
-    using __base_t::container_;
-    using I = typename Container::iterator;
-    I iter_;
-
-  public:
-    using typename __base_t::value_type;
-
-    insert_iterator() = default;
-    STL2_CONSTEXPR_EXT explicit insert_iterator(Container& x, I i)
-      noexcept(is_nothrow_move_constructible<I>::value) :
-      __base_t{x}, iter_{__stl2::move(i)} {}
-
-    insert_iterator&
-    operator=(const value_type& value) &
-      requires detail::insertable<Container, const value_type&> {
-      iter_ = container_->insert(iter_, value);
-      ++iter_;
-      return *this;
-    }
-
-    insert_iterator&
-    operator=(value_type&& value) &
-      requires detail::insertable<Container, value_type&&> {
-      iter_ = container_->insert(iter_, __stl2::move(value));
-      ++iter_;
-      return *this;
-    }
-  };
-
   template <detail::MemberValueType Container,
             class I = typename Container::iterator>
   auto inserter(Container& x, I i)
-    noexcept(is_nothrow_move_constructible<I>::value) {
-    return insert_iterator<Container>{x, __stl2::move(i)};
-  }
->>>>>>> d4c67e8d
+  STL2_NOEXCEPT_RETURN(insert_iterator<Container>{x, __stl2::move(i)})
 } STL2_CLOSE_NAMESPACE
 
 #endif
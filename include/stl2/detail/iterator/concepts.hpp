// cmcstl2 - A concept-enabled C++ standard library
//
//  Copyright Casey Carter 2015
//  Copyright Eric Niebler 2015
//
//  Use, modification and distribution is subject to the
//  Boost Software License, Version 1.0. (See accompanying
//  file LICENSE_1_0.txt or copy at
//  http://www.boost.org/LICENSE_1_0.txt)
//
// Project home: https://github.com/caseycarter/cmcstl2
//
#ifndef STL2_DETAIL_ITERATOR_CONCEPTS_HPP
#define STL2_DETAIL_ITERATOR_CONCEPTS_HPP

#include <functional>
#include <iterator>

#include <stl2/type_traits.hpp>
#include <stl2/utility.hpp>
#include <stl2/detail/fwd.hpp>
#include <stl2/detail/meta.hpp>
#include <stl2/detail/concepts/compare.hpp>
#include <stl2/detail/concepts/core.hpp>
#include <stl2/detail/concepts/fundamental.hpp>
#include <stl2/detail/concepts/object.hpp>
#include <stl2/detail/iterator/increment.hpp>

///////////////////////////////////////////////////////////////////////////
// Iterator concepts [iterator.requirements]
//
STL2_OPEN_NAMESPACE {
  namespace detail {
    template <class T>
    constexpr bool __dereferenceable = false;
    template <class T>
    requires
      requires(T& t) {
        STL2_DEDUCE_AUTO_REF_REF(*t);
      }
    constexpr bool __dereferenceable<T> = true;

    template <class T>
    concept bool Dereferenceable = __dereferenceable<T&>;
  }

  namespace models {
    template <class>
    constexpr bool Dereferenceable = false;
    detail::Dereferenceable{R}
    constexpr bool Dereferenceable<R> = true;
  }

  ///////////////////////////////////////////////////////////////////////////
  // reference_t [iterator.assoc]
  // Not to spec: forbids void.
  //
  detail::Dereferenceable{R}
  using reference_t = decltype(*declval<R&>());

  ///////////////////////////////////////////////////////////////////////////
  // iter_move [Extension]
  // From the proxy iterator work (P0022).
  //
  namespace __iter_move {
    void iter_move(const auto&) = delete;

    template <class>
    constexpr bool has_customization = false;
    template <detail::Dereferenceable R>
    requires
      requires(R&& r) {
        STL2_DEDUCE_AUTO_REF_REF(iter_move(static_cast<R&&>(r)));
      }
    constexpr bool has_customization<R> = true;

    struct fn {
      template <class R>
      requires
        models::Dereferenceable<R> &&
        has_customization<R>
      constexpr decltype(auto) operator()(R&& r) const
      STL2_NOEXCEPT_RETURN(
<<<<<<< HEAD
        iter_move(static_cast<R&&>(r))
      )

      template <class R,
        class Result = __iter_move_t<remove_reference_t<R>>>
=======
        iter_move(r)
      )

      template <class R>
      requires
        models::Dereferenceable<R> &&
        !has_customization<R> &&
        is_reference<reference_t<R>>::value
      constexpr decltype(auto) operator()(R&& r) const noexcept {
        return static_cast<remove_reference_t<reference_t<R>>&&>(*r);
      }

      template <class R>
>>>>>>> f3709254
      requires
        models::Dereferenceable<R> &&
        !has_customization<R> &&
        !is_reference<reference_t<R>>::value &&
        models::Constructible<decay_t<reference_t<R>>, reference_t<R>>
      constexpr auto operator()(R&& r) const
      noexcept(is_nothrow_constructible<
        decay_t<reference_t<R>>, reference_t<R>>::value)
      {
        return decay_t<reference_t<R>>(*r);
      }
    };
  }
  // Workaround GCC PR66957 by declaring this unnamed namespace inline.
  inline namespace {
    constexpr auto& iter_move = detail::static_const<__iter_move::fn>::value;
  }

  ///////////////////////////////////////////////////////////////////////////
  // rvalue_reference_t [Extension]
  // From the proxy iterator work (P0022).
  //
  detail::Dereferenceable{R}
  using rvalue_reference_t = decltype(__stl2::iter_move(declval<R&>()));

  ///////////////////////////////////////////////////////////////////////////
  // value_type [readable.iterators]
  // 20150715: Not to spec for various reasons:
  // * Resolves the ambiguity for a class with both members value_type
  //   and element_type in favor of value_type.
  //
  namespace detail {
    template <class T>
    constexpr bool IsValueType = false;
    template <class T>
      requires _Decayed<T> && _IsNot<T, is_void>
    constexpr bool IsValueType<T> = true;

    template <class T>
    concept bool MemberValueType =
      requires { typename T::value_type; };

    template <class T>
    concept bool MemberElementType =
      requires { typename T::element_type; };
  }

  template <class>
  struct value_type {};

  template <class T>
  requires
    detail::IsValueType<remove_cv_t<T>>
  struct value_type<T*> {
    using type = remove_cv_t<T>;
  };

  template <_Is<is_array> T>
  struct value_type<T> : value_type<decay_t<T>> {};

  template <detail::MemberValueType T>
  requires
    detail::IsValueType<typename T::value_type>
  struct value_type<T> {
    using type = typename T::value_type;
  };

  template <detail::MemberElementType T>
  requires
    !detail::MemberValueType<T> &&
    detail::IsValueType<typename T::element_type>
  struct value_type<T> {
    using type = typename T::element_type;
  };

  ///////////////////////////////////////////////////////////////////////////
  // value_type_t [readable.iterators]
  // 20150715: Not to spec.
  // * Strips cv-qualifiers before evaluating value_type. Someone out
  //   there may think it's a good idea to have T, const T, and volatile T
  //   be iterators with differing value types - I think they are insane.
  // * Requires value_type_t to actually be a value type, i.e., non-void
  //   and Same<T, decay_t<T>>. I don't think generic code can reasonably
  //   be expected to work with an iterator whose value_type is a function
  //   or array.
  // The end result is that the logic is mostly in value_type_t, since
  // value_type is subject to the depradations of user specialization.
  //
  template <class T>
    requires detail::IsValueType<meta::_t<value_type<remove_cv_t<T>>>>
  using value_type_t =
    meta::_t<value_type<remove_cv_t<T>>>;

  ///////////////////////////////////////////////////////////////////////////
  // Readable [readable.iterators]
  // Not to spec: Additional requirements from P0022.
  //
  template <class I>
  constexpr bool __readable = false;
  template <class I>
    requires requires (const I& i) {
      // Associated types
      typename value_type_t<I>;
      typename reference_t<I>;
      typename rvalue_reference_t<I>;

      // Valid expressions (not checked as these are tautological)
      // STL2_EXACT_TYPE_CONSTRAINT(*i, reference_t<I>);
      // STL2_EXACT_TYPE_CONSTRAINT(__stl2::iter_move(i), rvalue_reference_t<I>);
    } &&
    // Relationships between associated types
    models::CommonReference<reference_t<I>, value_type_t<I>&> &&
    models::CommonReference<reference_t<I>, rvalue_reference_t<I>> &&
    models::CommonReference<rvalue_reference_t<I>, const value_type_t<I>&> &&
    // Extra sanity checks (not strictly needed)
    models::Same<
      common_reference_t<reference_t<I>, value_type_t<I>>,
      value_type_t<I>> &&
    models::Same<
      common_reference_t<rvalue_reference_t<I>, value_type_t<I>>,
      value_type_t<I>>
  constexpr bool __readable<I> = true;

  template <class I>
  concept bool Readable() {
    return detail::Dereferenceable<I> &&
      Movable<I>() &&
      DefaultConstructible<I>() &&
      __readable<I>;
  }

  namespace models {
    template <class>
    constexpr bool Readable = false;
    __stl2::Readable{I}
    constexpr bool Readable<I> = true;
  }

  // A generally useful dependent type
  Readable{I}
  using iter_common_reference_t =
    common_reference_t<reference_t<I>, value_type_t<I>&>;

  ///////////////////////////////////////////////////////////////////////////
  // Writable [iterators.writable]
  // Not to spec, but getting closer.
  //
  template <class, class>
  constexpr bool __writable = false;
  template <class Out, class R>
  requires
    requires(Out& o, R&& r) {
      (void)(*o = (R&&)r);
      // Handwaving: After the assignment, the value of the element denoted
      //             by o "corresponds" to the value originally denoted by r.
      // Axiom: If r equals foo && Readable<Out>() &&
      //        Same<value_type_t<Out>, ????>() then
      //        (*o = (R&&)r, *o equals foo)
    }
  constexpr bool __writable<Out, R> = true;

  template <class Out, class R>
  concept bool Writable() {
    return detail::Dereferenceable<Out> && Movable<Out>() &&
      DefaultConstructible<Out>() && __writable<Out, R>;
  }

  namespace models {
    template <class, class>
    constexpr bool Writable = false;
    __stl2::Writable{Out, R}
    constexpr bool Writable<Out, R> = true;
  }

  ///////////////////////////////////////////////////////////////////////////
  // IndirectlyMovable [commonalgoreq.indirectlymovable]
  //
  template <class In, class Out>
  concept bool IndirectlyMovable() {
    return Readable<In>() && Writable<Out, rvalue_reference_t<In>>();
  }

  namespace models {
    template <class, class>
    constexpr bool IndirectlyMovable = false;
    __stl2::IndirectlyMovable{In, Out}
    constexpr bool IndirectlyMovable<In, Out> = true;
  }

  template <class In, class Out>
  constexpr bool is_nothrow_indirectly_movable_v = false;

  IndirectlyMovable{In, Out}
  constexpr bool is_nothrow_indirectly_movable_v<In, Out> =
    noexcept(noexcept(declval<reference_t<Out>>() = __stl2::iter_move(declval<In>())));

  ///////////////////////////////////////////////////////////////////////////
  // IndirectlyMovableStorable [commonalgoreq.indirectlymovable]
  //
  template <class In, class Out>
  concept bool IndirectlyMovableStorable() {
    return IndirectlyMovable<In, Out>() &&
      Writable<Out, value_type_t<In>&&>() &&
      Movable<value_type_t<In>>() &&
      Constructible<value_type_t<In>, rvalue_reference_t<In>>() &&
      Assignable<value_type_t<In>&, rvalue_reference_t<In>>();
  }

  namespace models {
    template <class, class>
    constexpr bool IndirectlyMovableStorable = false;
    __stl2::IndirectlyMovableStorable{In, Out}
    constexpr bool IndirectlyMovableStorable<In, Out> = true;
  }

  template <class In, class Out>
  constexpr bool is_nothrow_indirectly_movable_storable_v = false;

  IndirectlyMovableStorable{In, Out}
  constexpr bool is_nothrow_indirectly_movable_storable_v<In, Out> =
    is_nothrow_indirectly_movable_v<In, Out> &&
    is_nothrow_assignable<reference_t<Out>, value_type_t<In>>::value &&
    is_nothrow_constructible<value_type_t<In>, rvalue_reference_t<In>>::value &&
    is_nothrow_assignable<value_type_t<In>&, rvalue_reference_t<In>>::value;

  ///////////////////////////////////////////////////////////////////////////
  // IndirectlyCopyable [commonalgoreq.indirectlycopyable]
  //
  template <class In, class Out>
  concept bool IndirectlyCopyable() {
    return IndirectlyMovable<In, Out>() && Writable<Out, reference_t<In>>();
  }

  namespace models {
    template <class, class>
    constexpr bool IndirectlyCopyable = false;
    __stl2::IndirectlyCopyable{In, Out}
    constexpr bool IndirectlyCopyable<In, Out> = true;
  }

  ///////////////////////////////////////////////////////////////////////////
  // IndirectlyCopyableStorable [commonalgoreq.indirectlycopyable]
  //
  template <class In, class Out>
  concept bool IndirectlyCopyableStorable() {
    return IndirectlyCopyable<In, Out>() &&
      IndirectlyMovableStorable<In, Out>() &&
      Writable<Out, const value_type_t<In>&>() &&
      Copyable<value_type_t<In>>() &&
      Constructible<value_type_t<In>, reference_t<In>>() &&
      Assignable<value_type_t<In>&, reference_t<In>>();
  }

  namespace models {
    template <class, class>
    constexpr bool IndirectlyCopyableStorable = false;
    __stl2::IndirectlyCopyableStorable{In, Out}
    constexpr bool IndirectlyCopyableStorable<In, Out> = true;
  }

  ///////////////////////////////////////////////////////////////////////////
  // iter_swap [Extension]
  // From the proxy iterator work (P0022).
  //
  namespace __iter_swap {
    // Poison pill for iter_swap. (See the detailed discussion at
    // https://github.com/ericniebler/stl2/issues/139)
    template <class R1, class R2>
    void iter_swap(R1&&, R2&&) = delete;

    template <class R1, class R2>
    constexpr bool has_customization = false;
    template <class R1, class R2>
    requires
      requires (R1&& r1, R2&& r2) {
        iter_swap((R1&&)r1, (R2&&)r2);
      }
    constexpr bool has_customization<R1, R2> = true;

    template <class UR1, class UR2, class R1, class R2>
    requires
      has_customization<R1, R2>
    constexpr void impl(R1&& r1, R2&& r2)
    STL2_NOEXCEPT_RETURN(
      (void)iter_swap(__stl2::forward<R1>(r1), __stl2::forward<R2>(r2))
    )

    template <class UR1, class UR2, class R1, class R2>
    requires
      !has_customization<R1, R2> &&
      models::Swappable<reference_t<UR1>, reference_t<UR2>>
    constexpr void impl(R1&& r1, R2&& r2)
    STL2_NOEXCEPT_RETURN(
      (void)__stl2::swap(*r1, *r2)
    )

    template <class UR1, class UR2, class R1, class R2>
    requires
      !has_customization<R1, R2> &&
      !models::Swappable<reference_t<UR1>, reference_t<UR2>> &&
      models::IndirectlyMovableStorable<UR1, UR2> &&
      models::IndirectlyMovableStorable<UR2, UR1>
    constexpr void impl(R1&& r1, R2&& r2)
      noexcept(is_nothrow_indirectly_movable_storable_v<UR1, UR2> &&
               is_nothrow_indirectly_movable_storable_v<UR2, UR1>)
    {
      value_type_t<UR1> tmp = __stl2::iter_move(r1);
      *r1 = __stl2::iter_move(r2);
      *r2 = __stl2::move(tmp);
    }

    template <class R1, class R2>
    constexpr bool has_impl = false;
    template <class R1, class R2>
    requires
      requires (R1&& r1, R2&& r2) {
        __iter_swap::impl<remove_reference_t<R1>,
                          remove_reference_t<R2>>((R1&&)r1, (R2&&)r2);
      }
    constexpr bool has_impl<R1, R2> = true;

    struct fn {
      template <class R1, class R2,
        class UR1 = remove_reference_t<R1>,
        class UR2 = remove_reference_t<R2>>
      requires
        models::Readable<UR1> &&
        models::Readable<UR2> &&
        has_impl<R1, R2>
      constexpr void operator()(R1&& r1, R2&& r2) const
      STL2_NOEXCEPT_RETURN(
        (void)__iter_swap::impl<UR1, UR2>(__stl2::forward<R1>(r1),
                                          __stl2::forward<R2>(r2))
      )
    };
  }
  // Workaround GCC PR66957 by declaring this unnamed namespace inline.
  inline namespace {
    constexpr auto& iter_swap = detail::static_const<__iter_swap::fn>::value;
  }

  ///////////////////////////////////////////////////////////////////////////
  // IndirectlySwappable [commonalgoreq.indirectlyswappable]
  // Not to spec: Alternate formulation from the proxy iterator work (P0022).
  //
  namespace models {
    template <class I1, class I2 = I1>
    constexpr bool IndirectlySwappable = false;
    template <class I1, class I2>
    requires
      requires (I1 i1, I2 i2) {
        __stl2::iter_swap(i1, i2);
        __stl2::iter_swap(i2, i1);
        __stl2::iter_swap(i1, i1);
        __stl2::iter_swap(i2, i2);
      }
    constexpr bool IndirectlySwappable<I1, I2> = true;
  }

  template <class I1, class I2 = I1>
  concept bool IndirectlySwappable() {
    return models::IndirectlySwappable<I1, I2>;
  }

  template <class R1, class R2>
  constexpr bool is_nothrow_indirectly_swappable_v = false;

  IndirectlySwappable{R1, R2}
  constexpr bool is_nothrow_indirectly_swappable_v<R1, R2> =
    noexcept(__stl2::iter_swap(declval<R1>(), declval<R2>())) &&
    noexcept(__stl2::iter_swap(declval<R2>(), declval<R1>())) &&
    noexcept(__stl2::iter_swap(declval<R1>(), declval<R1>())) &&
    noexcept(__stl2::iter_swap(declval<R2>(), declval<R2>()));

  template <class R1, class R2>
  using is_nothrow_indirectly_swappable_t =
    meta::bool_<is_nothrow_indirectly_swappable_v<R1, R2>>;

  template <class R1, class R2>
  struct is_nothrow_indirectly_swappable :
    is_nothrow_indirectly_swappable_t<R1, R2> {};

  ///////////////////////////////////////////////////////////////////////////
  // Iterator tags [std.iterator.tags]
  // Extension: contiguous_iterator_tag for denoting contiguous iterators.
  //
  struct output_iterator_tag {};
  struct input_iterator_tag {};
  struct forward_iterator_tag :
    input_iterator_tag {};
  struct bidirectional_iterator_tag :
    forward_iterator_tag {};
  struct random_access_iterator_tag :
    bidirectional_iterator_tag {};

  namespace ext {
    struct contiguous_iterator_tag :
      random_access_iterator_tag {};
  }

  ///////////////////////////////////////////////////////////////////////////
  // iterator_category and iterator_category_t [iterator.assoc]
  // Extension: Category for pointers is ext::contiguous_iterator_tag,
  //     which derives from random_access_iterator_tag.
  //
  namespace detail {
    template <class T>
    concept bool MemberIteratorCategory =
      requires { typename T::iterator_category; };

    namespace std_to_stl2_iterator_category_ {
      input_iterator_tag f(std::input_iterator_tag*);
      forward_iterator_tag f(std::forward_iterator_tag*);
      bidirectional_iterator_tag f(std::bidirectional_iterator_tag*);
      random_access_iterator_tag f(std::random_access_iterator_tag*);
    }

    template <class T>
    using std_to_stl2_iterator_category =
      decltype(std_to_stl2_iterator_category_::f((T*)nullptr));
  }

  template <class> struct iterator_category {};

  template <_IsNot<is_void> T>
  struct iterator_category<T*> {
    using type = ext::contiguous_iterator_tag;
  };

  template <detail::MemberIteratorCategory T>
  struct iterator_category<T> {
    using type = typename T::iterator_category;
  };

  template <detail::MemberIteratorCategory T>
  requires DerivedFrom<typename T::iterator_category, std::input_iterator_tag>()
  struct iterator_category<T> {
    using type = detail::std_to_stl2_iterator_category<typename T::iterator_category>;
  };

  template <detail::MemberIteratorCategory T>
  requires
    DerivedFrom<typename T::iterator_category, std::output_iterator_tag>() &&
    !DerivedFrom<typename T::iterator_category, std::input_iterator_tag>()
  struct iterator_category<T> {};

  template <class T>
  using iterator_category_t =
    meta::_t<iterator_category<remove_cv_t<T>>>;

  ///////////////////////////////////////////////////////////////////////////
  // Iterator [iterators.iterator]
  //
  // Denotes an element of a range, i.e., is a position.
  //
  template <class I>
  concept bool Iterator() {
    return WeaklyIncrementable<I>() &&
      detail::Dereferenceable<I&>;
    // Axiom?: i is non-singular iff it denotes an element
    // Axiom?: if i equals j then i and j denote equal elements
    // Axiom?: I{} is in the domain of copy/move construction/assignment
    //        (This should probably be a requirement of the object concepts,
    //         or at least Semiregular.)
  }

  namespace models {
    template <class>
    constexpr bool Iterator = false;
    __stl2::Iterator{I}
    constexpr bool Iterator<I> = true;
  }

  ///////////////////////////////////////////////////////////////////////////
  // Sentinel [sentinel.iterators]
  //
  // A relationship between an Iterator and a Semiregular ("sentinel")
  // that denote a range.
  //
  template <class S, class I>
  concept bool Sentinel() {
    return Iterator<I>() && Semiregular<S>() &&
      WeaklyEqualityComparable<S, I>();
      // Axiom: if [i,s) denotes a range then:
      //        * i == s is well-defined
      //        * if bool(i == s) then [i,s) is empty
      //        * if bool(i != s) then:
      //          * i is dereferenceable
      //          * the element denoted by i is the first element of [i,s)
      //          * [++i,s) denotes a range
  }

  namespace models {
    template <class, class>
    constexpr bool Sentinel = false;
    __stl2::Sentinel{S, I}
    constexpr bool Sentinel<S, I> = true;
  }

  // See EqualityComparable for an explanation of this.
  template <Iterator I, Sentinel<I> S>
  constexpr bool __hack_sentinel_check<I, S> = false;
  template <Iterator I, Sentinel<I> S>
  constexpr bool __hack_sentinel_check<S, I> = false;

  ///////////////////////////////////////////////////////////////////////////
  // SizedSentinel [iterators.sizedsentinel]
  //
  // Refinement of Sentinel that provides the capability to compute the
  // distance between a Iterator and Sentinel that denote a range in
  // constant time.
  //
  template <class S, class I>
  constexpr bool disable_sized_sentinel = false;

  template <class, class>
  constexpr bool __sized_sentinel = false;
  template <class S, class I>
    requires requires (const I i, const S s) {
      STL2_EXACT_TYPE_CONSTRAINT(s - i, difference_type_t<I>);
      STL2_EXACT_TYPE_CONSTRAINT(i - s, difference_type_t<I>);
      // Axiom: If [i,s) denotes a range and N is the smallest
      //        non-negative integer such that N applications of
      //        ++i make bool(i == s) == true
      //        * if N is representable by difference_type_t<I> then
      //          s - i is well-defined and equal to N
      //        * if -N is representable by difference_type_t<I> then
      //          i - s is well-defined and equal to -N
    }
  constexpr bool __sized_sentinel<S, I> = true;

  template <class S, class I>
  concept bool SizedSentinel() {
    return Sentinel<S, I>() &&
      !disable_sized_sentinel<remove_cv_t<S>, remove_cv_t<I>> &&
      __sized_sentinel<S, I>;
  }

  namespace models {
    template <class S, class I>
    constexpr bool SizedSentinel = false;
    __stl2::SizedSentinel{S, I}
    constexpr bool SizedSentinel<S, I> = true;
  }

  ///////////////////////////////////////////////////////////////////////////
  // OutputIterator [iterators.output]
  // Not to spec: is value category sensitive.
  //
  template <class I, class T>
  concept bool OutputIterator() {
    return Iterator<I>() && Writable<I, T>();
  }

  namespace models {
    template <class, class>
    constexpr bool OutputIterator = false;
    __stl2::OutputIterator{I, T}
    constexpr bool OutputIterator<I, T> = true;
  }

  ///////////////////////////////////////////////////////////////////////////
  // InputIterator [iterators.input]
  //
  template <class I>
  constexpr bool __input_iterator = false;
  template <class I>
    requires requires (I& i, const I& ci) {
      typename iterator_category_t<I>;
      DerivedFrom<iterator_category_t<I>, input_iterator_tag>();
      STL2_DEDUCTION_CONSTRAINT(i++, Readable);
      requires Same<value_type_t<I>, value_type_t<decltype(i++)>>();
      { *ci } -> const value_type_t<I>&;
    }
  constexpr bool __input_iterator<I> = true;

  template <class I>
  concept bool InputIterator() {
    return Iterator<I>() && Readable<I>() && __input_iterator<I>;
  }

  namespace models {
    template <class>
    constexpr bool InputIterator = false;
    __stl2::InputIterator{I}
    constexpr bool InputIterator<I> = true;
  }

  ///////////////////////////////////////////////////////////////////////////
  // ForwardIterator [iterators.forward]
  //
  template <class I>
  concept bool ForwardIterator() {
    return InputIterator<I>() &&
      DerivedFrom<iterator_category_t<I>, forward_iterator_tag>() &&
      Incrementable<I>() &&
      Sentinel<I, I>();
      // Axiom: I{} is equality-preserving and non-singular
      // Axiom: if i equals j then i and j denote the same element.
      // Axiom: if [i,s) denotes a range && bool(i != s) then [i,i+1) denotes
      //        a range and i == j has the same definition space as
      //        i+1 == j
      //        Note: intent is to require == et al to be well-defined over
      //        all iterator values that participate in a range.
  }

  namespace models {
    template <class>
    constexpr bool ForwardIterator = false;
    __stl2::ForwardIterator{I}
    constexpr bool ForwardIterator<I> = true;
  }

  ///////////////////////////////////////////////////////////////////////////
  // BidirectionalIterator [iterators.bidirectional]
  //
  template <class I>
  concept bool BidirectionalIterator() {
    return ForwardIterator<I>() &&
      DerivedFrom<iterator_category_t<I>, bidirectional_iterator_tag>() &&
      ext::Decrementable<I>();
  }

  namespace models {
    template <class>
    constexpr bool BidirectionalIterator = false;
    __stl2::BidirectionalIterator{I}
    constexpr bool BidirectionalIterator<I> = true;
  }

  ///////////////////////////////////////////////////////////////////////////
  // RandomAccessIterator [iterators.random.access]
  //
  template <class I>
  constexpr bool __random_access_iterator = false;
  template <class I>
    requires requires (const I& ci, const difference_type_t<I> n) {
      STL2_EXACT_TYPE_CONSTRAINT(ci[n], reference_t<I>);
    }
  constexpr bool __random_access_iterator<I> = true;

  template <class I>
  concept bool RandomAccessIterator() {
    return BidirectionalIterator<I>() &&
      DerivedFrom<iterator_category_t<I>, random_access_iterator_tag>() &&
      SizedSentinel<I, I>() &&
      // Should ordering be in SizedSentinel and/or RandomAccessIncrementable?
      StrictTotallyOrdered<I>() &&
      ext::RandomAccessIncrementable<I>() &&
      __random_access_iterator<I>;
    // FIXME: Axioms for definition space of ordering operations. Don't
    // require them to be the same space as ==, since pointers can't meet
    // that requirement. Formulation should be similar to that for == in
    // ForwardIterator, e.g., "if [i,j) denotes a range, i < j et al are
    // well-defined."
  }

  namespace models {
    template <class>
    constexpr bool RandomAccessIterator = false;
    __stl2::RandomAccessIterator{I}
    constexpr bool RandomAccessIterator<I> = true;
  }

  ///////////////////////////////////////////////////////////////////////////
  // ContiguousIterator [Extension]
  //
  namespace ext {
    template <class I>
    concept bool ContiguousIterator() {
      return RandomAccessIterator<I>() &&
        DerivedFrom<iterator_category_t<I>, contiguous_iterator_tag>() &&
        _Is<reference_t<I>, is_reference> &&
        Same<value_type_t<I>, decay_t<reference_t<I>>>();
    }
  }

  namespace models {
    template <class>
    constexpr bool ContiguousIterator = false;
    __stl2::ext::ContiguousIterator{I}
    constexpr bool ContiguousIterator<I> = true;
  }

  ///////////////////////////////////////////////////////////////////////////
  // iterator_traits [iterator.assoc]
  //
  template <InputIterator I>
  struct __pointer_type {
    using type = add_pointer_t<reference_t<I>>;
  };

  template <InputIterator I>
  requires
    requires (I i) {
      STL2_DEDUCE_AUTO_REF_REF(i.operator->());
    }
  struct __pointer_type<I> {
    using type = decltype(declval<I&>().operator->());
  };

  template <class>
  struct __iterator_traits {};

  Iterator{I}
  struct __iterator_traits<I> {
    using difference_type = difference_type_t<I>;
    using value_type = void;
    using reference = void;
    using pointer = void;
    using iterator_category = output_iterator_tag;
  };

  InputIterator{I}
  struct __iterator_traits<I> {
    using difference_type = difference_type_t<I>;
    using value_type = value_type_t<I>;
    using reference = reference_t<I>;
    using pointer = meta::_t<__pointer_type<I>>;
    using iterator_category = iterator_category_t<I>;
  };

  template <class I>
  using iterator_traits = __iterator_traits<I>;

  ///////////////////////////////////////////////////////////////////////////
  // Standard iterator traits [iterator.stdtraits]
  namespace detail {
    namespace stl2_to_std_iterator_category_ {
      template<class Ref, class Cat> Cat g(std::input_iterator_tag*, Cat*);
      template<class Ref, class Cat> Cat g(std::output_iterator_tag*, Cat*);
      template<class Ref, class Cat> std::input_iterator_tag g(void*, Cat*, Ref* = 0);
      template<class Ref> std::input_iterator_tag g(const void*, input_iterator_tag*);
      template<class Ref> std::forward_iterator_tag g(const void*, forward_iterator_tag*);
      template<class Ref> std::bidirectional_iterator_tag g(const void*, bidirectional_iterator_tag*);
      template<class Ref> std::random_access_iterator_tag g(const void*, random_access_iterator_tag*);
    }

    template <class Cat, class Ref>
    using stl2_to_std_iterator_category =
      decltype(stl2_to_std_iterator_category_::g<Ref>((Cat*)0, (Cat*)0));

    template <class T, class U = void>
    struct value_type_with_a_default : meta::id<U> {};
    template <class T, class U>
      requires requires { typename T::value_type; }
    struct value_type_with_a_default<T, U> : meta::id<typename T::value_type> {};

    template <class T, class U = void>
    struct reference_with_a_default : meta::id<U> {};
    template <class T, class U>
      requires requires { typename T::reference; }
    struct reference_with_a_default<T, U> : meta::id<typename T::reference> {};

    template <class T, class U = void>
    struct pointer_with_a_default : meta::id<U> {};
    template <class T, class U>
      requires requires { typename T::pointer; }
    struct pointer_with_a_default<T, U> : meta::id<typename T::pointer> {};

    template <class I>
    concept bool LooksLikeSTL1Iterator() {
      return requires {
        typename I::iterator_category;
        requires DerivedFrom<typename I::iterator_category, std::input_iterator_tag>() ||
                 DerivedFrom<typename I::iterator_category, std::output_iterator_tag>();
      };
    }
  }
} STL2_CLOSE_NAMESPACE

namespace std {
  template <::__stl2::Iterator Out>
    // HACKHACK to avoid partial specialization after instantiation errors. Platform
    // vendors can avoid this hack by fixing up stdlib headers to fwd declare these
    // partial specializations in the same place that std::iterator_traits is first
    // defined.
    requires !::__stl2::detail::LooksLikeSTL1Iterator<Out>()
  struct iterator_traits<Out> {
    using difference_type   = ::__stl2::difference_type_t<Out>;
    using value_type        = meta::_t<::__stl2::detail::value_type_with_a_default<Out>>;
    using reference         = meta::_t<::__stl2::detail::reference_with_a_default<Out>>;
    using pointer           = meta::_t<::__stl2::detail::pointer_with_a_default<Out>>;
    using iterator_category = std::output_iterator_tag;
  };

  template <::__stl2::InputIterator In>
  requires
    !::__stl2::detail::LooksLikeSTL1Iterator<In>()
  struct iterator_traits<In> { };

  template <::__stl2::InputIterator In>
  requires
    !::__stl2::detail::LooksLikeSTL1Iterator<In>() &&
    ::__stl2::Sentinel<In, In>()
  struct iterator_traits<In> {
    using difference_type   = ::__stl2::difference_type_t<In>;
    using value_type        = ::__stl2::value_type_t<In>;
    using reference         =
        meta::_t<::__stl2::detail::reference_with_a_default<
            In, ::__stl2::reference_t<In>>>;
    using pointer           =
        meta::_t<::__stl2::detail::pointer_with_a_default<In,
            typename ::__stl2::iterator_traits<In>::pointer>>;
    using iterator_category =
      ::__stl2::detail::stl2_to_std_iterator_category<
          ::__stl2::iterator_category_t<In>,
          ::__stl2::reference_t<In>>;
  };
} // namespace std

#endif<|MERGE_RESOLUTION|>--- conflicted
+++ resolved
@@ -70,7 +70,7 @@
     template <detail::Dereferenceable R>
     requires
       requires(R&& r) {
-        STL2_DEDUCE_AUTO_REF_REF(iter_move(static_cast<R&&>(r)));
+        STL2_DEDUCE_AUTO_REF_REF(iter_move(r));
       }
     constexpr bool has_customization<R> = true;
 
@@ -81,13 +81,6 @@
         has_customization<R>
       constexpr decltype(auto) operator()(R&& r) const
       STL2_NOEXCEPT_RETURN(
-<<<<<<< HEAD
-        iter_move(static_cast<R&&>(r))
-      )
-
-      template <class R,
-        class Result = __iter_move_t<remove_reference_t<R>>>
-=======
         iter_move(r)
       )
 
@@ -101,7 +94,6 @@
       }
 
       template <class R>
->>>>>>> f3709254
       requires
         models::Dereferenceable<R> &&
         !has_customization<R> &&

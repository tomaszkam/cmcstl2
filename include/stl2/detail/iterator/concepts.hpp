#ifndef STL2_DETAIL_ITERATOR_CONCEPTS_HPP
#define STL2_DETAIL_ITERATOR_CONCEPTS_HPP

#include <iterator>
#include <type_traits>

#include <meta/meta.hpp>

#include <stl2/detail/fwd.hpp>
#include <stl2/detail/concepts/compare.hpp>
#include <stl2/detail/concepts/core.hpp>
#include <stl2/detail/concepts/fundamental.hpp>
#include <stl2/detail/concepts/object.hpp>
#include <stl2/type_traits.hpp>
#include <stl2/utility.hpp>

////////////////////////////////////////////
// Iterator concepts [iterator.requirements]
//
namespace stl2 { inline namespace v1 {
namespace detail {
template <class T>
concept bool Dereferenceable =
  requires (T& t) {
    { *t } -> auto&&;
  };
}

// 20150715: Not to spec, forbids void.
template <detail::Dereferenceable R>
using ReferenceType =
  decltype(*declval<R&>());

namespace detail {
<<<<<<< HEAD
template <Dereferenceable R>
=======
template <detail::Dereferenceable R>
>>>>>>> 19ab397e
using __iter_move_t =
  meta::if_<
    std::is_reference<ReferenceType<R>>,
    std::remove_reference_t<ReferenceType<R>> &&,
    std::decay_t<ReferenceType<R>>>;
<<<<<<< HEAD

namespace __iter_move {
template <class R, Dereferenceable _R = std::remove_reference_t<R>>
__iter_move_t<_R> iter_move(R&& r)
  noexcept(noexcept(__iter_move_t<_R>(stl2::move(*r)))) {
  return stl2::move(*r);
=======
>>>>>>> 19ab397e
}

struct fn {
  template <class R>
    requires requires (R&& r) { { iter_move((R&&)r) } -> auto&&; }
  constexpr decltype(auto) operator()(R&& r) const
    noexcept(noexcept(iter_move(stl2::forward<R>(r)))) {
    return iter_move(stl2::forward<R>(r));
  }
};
}}
namespace {
  constexpr auto& iter_move = detail::static_const<detail::__iter_move::fn>::value;
}

template <detail::Dereferenceable R>
using RvalueReferenceType =
  decltype(iter_move(declval<R&>()));

namespace detail {
template <class T>
concept bool IsValueType =
  Same<T, std::decay_t<T>>() && _IsNot<T, std::is_void>;

template <class T>
concept bool MemberValueType =
  requires { typename T::value_type; };

template <class T>
concept bool MemberElementType =
  requires { typename T::element_type; };
} // namespace detail

// 20150715: Not to spec for various reasons:
// * Resolves the ambiguity for a class with both members value_type
//   and element_type in favor of value_type.
// * Falls back on decay_t<ReferenceType<T>> when neither value_type
//   nor element_type are present.
template <class>
struct value_type {};

template <detail::MemberValueType T>
struct value_type<T> {
  using type = typename T::value_type;
};

template <detail::MemberElementType T>
  requires !detail::MemberValueType<T>
struct value_type<T> {
  using type = typename T::element_type;
};

template <detail::Dereferenceable T>
  requires !(detail::MemberElementType<T> || detail::MemberValueType<T>)
struct value_type<T> {
  using type = std::decay_t<ReferenceType<T>>;
};

// 20150715: Not to spec.
// * Strips cv-qualifiers before evaluating value_type. Someone out
//   there may think it's a good idea to have T, const T, and volatile T
//   be iterators with differing value types - I think they are insane.
// * Requires ValueType to actually be a value type, i.e., non-void
//   and Same<T, decay_t<T>>. I don't think generic code can reasonably
//   be expected to work with an iterator whose value_type is a function
//   or array.
// The end result is that the logic is mostly in ValueType, since
// value_type is subject to the depradations of user specialization.
template <class T>
  requires detail::IsValueType<meta::_t<value_type<std::remove_cv_t<T>>>>
using ValueType =
  meta::_t<value_type<std::remove_cv_t<T>>>;

template <class I>
concept bool Readable() {
  return detail::Dereferenceable<I> &&
    Movable<I>() &&
    DefaultConstructible<I>() &&
    requires (const I& i) {
      // Associated types
      typename ValueType<I>;
      typename ReferenceType<I>;
      typename RvalueReferenceType<I>;

      // Valid expressions
      STL2_EXACT_TYPE_CONSTRAINT(*i, ReferenceType<I>);
      STL2_EXACT_TYPE_CONSTRAINT(iter_move(i), RvalueReferenceType<I>);
    } &&
    // Relationships between associated types
    CommonReference<ReferenceType<I>, ValueType<I>&>() &&
    CommonReference<ReferenceType<I>, RvalueReferenceType<I>>() &&
    CommonReference<RvalueReferenceType<I>, const ValueType<I>&>() &&
    // Extra sanity checks (not strictly needed)
    Same<
      CommonReferenceType<ReferenceType<I>, ValueType<I>>,
      ValueType<I>>() &&
    Same<
      CommonReferenceType<RvalueReferenceType<I>, ValueType<I>>,
      ValueType<I>>();
}

// A generally useful dependent type
template <Readable I>
using iter_common_reference_t =
  common_reference_t<ReferenceType<I>, ValueType<I>&>;

template <class Out, class T>
concept bool MoveWritable() {
  return detail::Dereferenceable<Out> &&
    Movable<Out>() &&
    DefaultConstructible<Out>() &&
    requires (Out& o, T&& t) {
      *o = (T&&)t; // not equality preserving // Maybe void(*o = (T&&)t) ?
    };
}

template <class Out, class T>
concept bool Writable() {
  return MoveWritable<Out, T>() &&
    requires (Out& o, const T& t) {
      *o = t; // not equality preserving // Maybe void(*o = t) ?
    };
}

template <class In, class Out>
concept bool IndirectlyMovable() {
  return Readable<In>() && Movable<ValueType<In>>() &&
    Constructible<ValueType<In>, RvalueReferenceType<In>>() &&
    Assignable<ValueType<In>&, RvalueReferenceType<In>>() &&
    MoveWritable<Out, RvalueReferenceType<In>>() &&
    MoveWritable<Out, ValueType<In>>();
}

template <class In, class Out>
concept bool IndirectlyCopyable() {
  return IndirectlyMovable<In, Out>() && Copyable<ValueType<In>>() &&
    Constructible<ValueType<In>, ReferenceType<In>>() &&
    Assignable<ValueType<In>&, ReferenceType<In>>() &&
    Writable<Out, ReferenceType<In>>() &&
    Writable<Out, ValueType<In>>();
}

namespace ext {
template <class In, class Out>
constexpr bool is_nothrow_indirectly_movable_v = false;

IndirectlyMovable{In, Out}
constexpr bool is_nothrow_indirectly_movable_v<In, Out> =
  std::is_nothrow_constructible<ValueType<In>, RvalueReferenceType<In>>::value &&
  std::is_nothrow_assignable<ValueType<In> &, RvalueReferenceType<In>>::value &&
  std::is_nothrow_assignable<ReferenceType<Out>, RvalueReferenceType<In>>::value &&
  std::is_nothrow_assignable<ReferenceType<Out>, ValueType<In>>::value;

template <class In, class Out>
using is_nothrow_indirectly_movable_t =
  meta::bool_<is_nothrow_indirectly_movable_v<In, Out>>;

template <class In, class Out>
struct is_nothrow_indirectly_movable
  : is_nothrow_indirectly_movable_t<In, Out> {};
}

// iter_swap2
namespace __iter_swap {
template <class R1, class R2,
  Readable _R1 = std::remove_reference_t<R1>,
  Readable _R2 = std::remove_reference_t<R2>>
  requires Swappable<ReferenceType<_R1>, ReferenceType<_R2>>()
void iter_swap2(R1&& r1, R2&& r2)
  noexcept(is_nothrow_swappable_v<ReferenceType<_R1>, ReferenceType<_R2>>) {
  swap(*r1, *r2);
}

template <class R1, class R2,
  Readable _R1 = std::remove_reference_t<R1>,
  Readable _R2 = std::remove_reference_t<R2>>
  requires IndirectlyMovable<_R1, _R2>() && IndirectlyMovable<_R2, _R1>() &&
    !Swappable<ReferenceType<_R1>, ReferenceType<_R2>>()
void iter_swap2(R1&& r1, R2&& r2)
  noexcept(ext::is_nothrow_indirectly_movable_v<_R1, _R2> &&
           ext::is_nothrow_indirectly_movable_v<_R2, _R1>) {
  ValueType<_R1> tmp = iter_move(r1);
  *r1 = iter_move(r2);
  *r2 = stl2::move(tmp);
}

struct fn {
  template <class R1, class R2>
    requires requires (R1&& r1, R1&& r2) {
      iter_swap2((R1&&)r1, (R2&&)r2);
    }
  constexpr void operator()(R1&& r1, R2&& r2) const
    noexcept(noexcept(iter_swap2(stl2::forward<R1>(r1), stl2::forward<R2>(r2)))) {
    iter_swap2(stl2::forward<R1>(r1), stl2::forward<R2>(r2));
  }
};
}
namespace {
  constexpr auto& iter_swap2 = detail::static_const<__iter_swap::fn>::value;
}

template <class I1, class I2 = I1>
concept bool IndirectlySwappable() {
  return Readable<I1>() && Readable<I2>() &&
    requires (I1 i1, I2 i2) {
      iter_swap2(i1, i2);
      iter_swap2(i2, i1);
      iter_swap2(i1, i1);
      iter_swap2(i2, i2);
    };
}

namespace ext {
template <class R1, class R2>
constexpr bool is_nothrow_indirectly_swappable_v = false;

IndirectlySwappable{R1, R2}
constexpr bool is_nothrow_indirectly_swappable_v<R1, R2> =
  noexcept(iter_swap2(stl2::declval<R1>(), stl2::declval<R2>())) &&
  noexcept(iter_swap2(stl2::declval<R2>(), stl2::declval<R1>())) &&
  noexcept(iter_swap2(stl2::declval<R1>(), stl2::declval<R1>())) &&
  noexcept(iter_swap2(stl2::declval<R2>(), stl2::declval<R2>()));

template <class R1, class R2>
using is_nothrow_indirectly_swappable_t =
  meta::bool_<is_nothrow_indirectly_swappable_v<R1, R2>>;

template <class R1, class R2>
struct is_nothrow_indirectly_swappable
  : is_nothrow_indirectly_swappable_t<R1, R2> {};
}

namespace detail {
template <class T>
concept bool MemberDifferenceType =
  requires { typename T::difference_type; };
}

// 20150715: Conforming extension: defaults to
// make_unsigned_t<decltype(t - t)> when decltype(t - t) models
// Integral, instead of only when T models Integral.
template <class> struct difference_type {};

template <> struct difference_type<void*> {};

template <> struct difference_type<std::nullptr_t> {
  using type = std::ptrdiff_t;
};

template <detail::MemberDifferenceType T>
struct difference_type<T> {
  using type = typename T::difference_type;
};

template <class T>
  requires !detail::MemberDifferenceType<T> &&
    requires (const T& a, const T& b) {
      STL2_DEDUCTION_CONSTRAINT(a - b, Integral);
    }
struct difference_type<T> :
  std::make_signed<
    decltype(declval<const T>() - declval<const T>())> {};

// 20150715: Not to spec.
// * Strips cv-qualifiers before applying difference_type (see
//   ValueType for why)
// * Requires DifferenceType to model SignedIntegral
template <class T>
  requires SignedIntegral<meta::_t<difference_type<std::remove_cv_t<T>>>>()
using DifferenceType =
  meta::_t<difference_type<std::remove_cv_t<T>>>;

// Technically to spec, although the requirement
// SignedIntegral<DifferenceType<I>>() is applied directly
// in DifferenceType.
template <class I>
concept bool WeaklyIncrementable() {
  return Semiregular<I>() &&
    requires (I& i) {
      typename DifferenceType<I>;
      STL2_EXACT_TYPE_CONSTRAINT(++i, I&); // not equality preserving
      i++; // not equality preserving
    };
}

template <class I>
concept bool Incrementable() {
  return WeaklyIncrementable<I>() &&
    Regular<I>() &&
    requires (I& i) {
      STL2_EXACT_TYPE_CONSTRAINT(i++, I);
    };
}

struct output_iterator_tag {};
struct weak_input_iterator_tag {};
struct input_iterator_tag :
  weak_input_iterator_tag {};
struct forward_iterator_tag :
  input_iterator_tag {};
struct bidirectional_iterator_tag :
  forward_iterator_tag {};
struct random_access_iterator_tag :
  bidirectional_iterator_tag {};

namespace ext {
struct contiguous_iterator_tag :
  random_access_iterator_tag {};
}

namespace detail {
template <class T>
concept bool MemberIteratorCategory =
  requires { typename T::iterator_category; };

namespace std_to_stl2_iterator_category_ {
  input_iterator_tag f(std::input_iterator_tag*);
  forward_iterator_tag f(std::forward_iterator_tag*);
  bidirectional_iterator_tag f(std::bidirectional_iterator_tag*);
  random_access_iterator_tag f(std::random_access_iterator_tag*);
}

template <class T>
using std_to_stl2_iterator_category =
  decltype(std_to_stl2_iterator_category_::f((T*)nullptr));
}

// 20150716: Conforming extension: category for pointers is
// ext::contiguous_iterator_tag which derives from
// random_access_iterator_tag.
template <class> struct iterator_category {};

template <_IsNot<std::is_void> T>
struct iterator_category<T*> {
  using type = ext::contiguous_iterator_tag;
};

template <detail::MemberIteratorCategory T>
struct iterator_category<T> {
  using type = typename T::iterator_category;
};

template <detail::MemberIteratorCategory T>
  requires DerivedFrom<typename T::iterator_category, std::output_iterator_tag>()
struct iterator_category<T> {};

template <detail::MemberIteratorCategory T>
  requires DerivedFrom<typename T::iterator_category, std::input_iterator_tag>()
struct iterator_category<T> {
  using type = detail::std_to_stl2_iterator_category<typename T::iterator_category>;
};

template <class T>
using IteratorCategory =
  meta::_t<iterator_category<std::remove_cv_t<T>>>;

template <class I>
concept bool WeakIterator() {
  return WeaklyIncrementable<I>() &&
    detail::Dereferenceable<I&>;
}

template <class I>
concept bool Iterator() {
  return WeakIterator<I>() &&
    Regular<I>();
}

template <class S, class I>
concept bool Sentinel() {
  return Iterator<I>() &&
    Regular<S>() &&
    EqualityComparable<I, S>();
}

template <class I, class T>
concept bool WeakOutputIterator() {
  return WeakIterator<I>() &&
    Writable<I, T>();
}

template <class I, class T>
concept bool OutputIterator() {
  return WeakOutputIterator<I, T>() &&
    Iterator<I>();
}

template <class I>
concept bool WeakInputIterator() {
  return WeakIterator<I>() &&
    Readable<I>() &&
    requires (I& i, const I& ci) {
      typename IteratorCategory<I>;
      DerivedFrom<IteratorCategory<I>, weak_input_iterator_tag>();
      STL2_DEDUCTION_CONSTRAINT(i++, Readable);
      requires Same<ValueType<I>, ValueType<decltype(i++)>>();
      { *ci } -> const ValueType<I>&;
    };
}

template <class I>
concept bool InputIterator() {
  return WeakInputIterator<I>() &&
    Iterator<I>() &&
    DerivedFrom<IteratorCategory<I>, input_iterator_tag>();
}

template <class I>
concept bool ForwardIterator() {
  return InputIterator<I>() &&
    Incrementable<I>() &&
    DerivedFrom<IteratorCategory<I>, forward_iterator_tag>();
}

template <class I>
concept bool BidirectionalIterator() {
  return ForwardIterator<I>() &&
    DerivedFrom<IteratorCategory<I>, bidirectional_iterator_tag>() &&
    requires (I& i) {
      STL2_EXACT_TYPE_CONSTRAINT(--i, I&);
      STL2_EXACT_TYPE_CONSTRAINT(i--, I);
    };
}

template <class I, class S = I>
concept bool SizedIteratorRange() {
  return Sentinel<S, I>() &&
    requires (const I& i, const S& s) {
      { i - i } -> DifferenceType<I>;
      { s - s } -> DifferenceType<I>;
      { s - i } -> DifferenceType<I>;
      { i - s } -> DifferenceType<I>;
    };
}

namespace detail {
template <class I>
concept bool MutableIterator =
  Iterator<I>() &&
  requires (const I& i) {
    { *i } -> auto&;
    *i = *i;
  };
}

template <class I>
concept bool RandomAccessIterator() {
  return BidirectionalIterator<I>() &&
    TotallyOrdered<I>() &&
    DerivedFrom<IteratorCategory<I>, random_access_iterator_tag>() &&
    SizedIteratorRange<I>() &&
    requires (I& i, const I& j, const DifferenceType<I> n) {
      STL2_EXACT_TYPE_CONSTRAINT(i += n, I&);
      STL2_EXACT_TYPE_CONSTRAINT(j + n, I);
      STL2_EXACT_TYPE_CONSTRAINT(n + j, I);
      STL2_EXACT_TYPE_CONSTRAINT(i -= n, I&);
      STL2_EXACT_TYPE_CONSTRAINT(j - n, I);
      STL2_CONVERSION_CONSTRAINT(j[n], const ValueType<I>&);
    } &&
    (!detail::MutableIterator<I> ||
     requires (const I& i, const DifferenceType<I> n) {
       i[n] = *i;
       *i = i[n];
     });
}

namespace ext {
template <class I>
concept bool ContiguousIterator() {
  return RandomAccessIterator<I>() &&
    DerivedFrom<IteratorCategory<I>, contiguous_iterator_tag>() &&
    _Is<ReferenceType<I>, std::is_reference> &&
    Same<ValueType<I>, std::decay_t<ReferenceType<I>>>();
}

namespace models {

template <class>
constexpr bool readable() { return false; }
Readable{R}
constexpr bool readable() { return true; }

template <class, class>
constexpr bool move_writable() { return false; }
MoveWritable{O, T}
constexpr bool move_writable() { return true; }

template <class, class>
constexpr bool writable() { return false; }
Writable{O, T}
constexpr bool writable() { return true; }

template <class, class>
constexpr bool indirectly_movable() { return false; }
IndirectlyMovable{T, U}
constexpr bool indirectly_movable() { return true; }

template <class>
constexpr bool weakly_incrementable() { return false; }
WeaklyIncrementable{I}
constexpr bool weakly_incrementable() { return true; }

template <class>
constexpr bool incrementable() { return false; }
Incrementable{I}
constexpr bool incrementable() { return true; }

template <class>
constexpr bool weak_iterator() { return false; }
WeakIterator{I}
constexpr bool weak_iterator() { return true; }

template <class>
constexpr bool iterator() { return false; }
Iterator{I}
constexpr bool iterator() { return true; }

template <class, class>
constexpr bool sentinel() { return false; }
Sentinel{S, I}
constexpr bool sentinel() { return true; }

template <class, class>
constexpr bool weak_output_iterator() { return false; }
WeakOutputIterator{I, T}
constexpr bool weak_output_iterator() { return true; }

template <class, class>
constexpr bool output_iterator() { return false; }
OutputIterator{I, T}
constexpr bool output_iterator() { return true; }

template <class>
constexpr bool weak_input_iterator() { return false; }
WeakInputIterator{I}
constexpr bool weak_input_iterator() { return true; }

template <class>
constexpr bool input_iterator() { return false; }
InputIterator{I}
constexpr bool input_iterator() { return true; }

template <class>
constexpr bool forward_iterator() { return false; }
ForwardIterator{I}
constexpr bool forward_iterator() { return true; }

template <class>
constexpr bool bidirectional_iterator() { return false; }
BidirectionalIterator{I}
constexpr bool bidirectional_iterator() { return true; }

template <class I, class S = I>
constexpr bool sized_iterator_range() { return false; }
SizedIteratorRange{I, S}
constexpr bool sized_iterator_range() { return true; }

template <class>
constexpr bool random_access_iterator() { return false; }
RandomAccessIterator{I}
constexpr bool random_access_iterator() { return true; }

template <class>
constexpr bool contiguous_iterator() { return false; }
ContiguousIterator{I}
constexpr bool contiguous_iterator() { return true; }
}} // namespace ext::models

///////////////////////////////////////////////////////////////////////////
// iterator_traits [iterator.assoc]
//
template <WeakInputIterator I>
struct __pointer_type {
  using type = std::add_pointer_t<ReferenceType<I>>;
};

template <WeakInputIterator I>
  requires requires (I i) { { i.operator->() } -> auto&&; }
struct __pointer_type<I> {
  using type = decltype(declval<I>().operator->());
};

template <class>
struct __iterator_traits { };

template <WeakIterator I>
struct __iterator_traits<I> {
  using difference_type = DifferenceType<I>;
  using value_type = void;
  using reference = void;
  using pointer = void;
  using iterator_category = output_iterator_tag;
};

template <WeakInputIterator I>
struct __iterator_traits<I> {
  using difference_type = DifferenceType<I>;
  using value_type = ValueType<I>;
  using reference = ReferenceType<I>;
  using pointer = meta::_t<__pointer_type<I>>;
  using iterator_category = IteratorCategory<I>;
};

template <class I>
using iterator_traits = __iterator_traits<I>;

///////////////////////////////////////////////////////////////////////////
// Standard iterator traits [iterator.stdtraits]
// 20150802: Not to spec: Adds constraints to ::iterator_category so as to
//           apply only to STL2 iterators and avoid "partial specialization
//           after instantiation" errors.
//
template <stl2::WeakIterator W>
struct __std_out_value_type {
  using type = void;
};
template <stl2::WeakIterator W>
  requires detail::MemberValueType<W>
struct __std_out_value_type<W> {
  using type = typename W::value_type;
};

template <stl2::WeakIterator W, class Default = void>
struct __std_reference_type {
  using type = Default;
};
template <stl2::WeakIterator W, class Default>
  requires requires { typename W::reference; }
struct __std_reference_type<W, Default> {
  using type = typename W::reference;
};

template <stl2::WeakIterator W, class Default = void>
struct __std_pointer_type {
  using type = Default;
};
template <stl2::WeakIterator W, class Default>
  requires requires { typename W::pointer; }
struct __std_pointer_type<W, Default> {
  using type = typename W::pointer;
};

namespace detail {
namespace stl2_to_std_iterator_category_ {
  std::input_iterator_tag f(input_iterator_tag*);
  std::forward_iterator_tag f(forward_iterator_tag*);
  std::bidirectional_iterator_tag f(bidirectional_iterator_tag*);
  std::random_access_iterator_tag f(random_access_iterator_tag*);
}

template <class T>
using stl2_to_std_iterator_category =
  decltype(stl2_to_std_iterator_category_::f((T*)nullptr));
}}} // namespace stl2::v1::detail

namespace std {
template <::stl2::WeakIterator Out>
  requires !::stl2::detail::MemberIteratorCategory<Out>
struct iterator_traits<Out> {
  using difference_type = ::stl2::DifferenceType<Out>;
  using value_type = meta::_t<::stl2::__std_out_value_type<Out>>;
  using reference = meta::_t<::stl2::__std_reference_type<Out>>;
  using pointer = meta::_t<::stl2::__std_pointer_type<Out>>;
  using iterator_category = std::output_iterator_tag;
};

template <::stl2::WeakInputIterator WI>
  requires ::stl2::DerivedFrom<typename WI::iterator_category,
                               ::stl2::weak_input_iterator_tag>() &&
    !::stl2::DerivedFrom<typename WI::iterator_category,
                               ::stl2::input_iterator_tag>()
struct iterator_traits<WI> {};

template <::stl2::InputIterator I>
  requires ::stl2::DerivedFrom<typename I::iterator_category,
                               ::stl2::input_iterator_tag>()
struct iterator_traits<I> {
  using difference_type = ::stl2::DifferenceType<I>;
  using value_type = ::stl2::ValueType<I>;
  using reference = meta::_t<
    ::stl2::__std_reference_type<I, ::stl2::ReferenceType<I>>>;
  using pointer = meta::_t<
    ::stl2::__std_pointer_type<I, typename ::stl2::iterator_traits<I>::pointer>>;
  using iterator_category = meta::if_<
    is_reference<::stl2::ReferenceType<I>>,
    ::stl2::detail::stl2_to_std_iterator_category<typename I::iterator_category>,
    std::input_iterator_tag>;
};
} // namespace std

#endif<|MERGE_RESOLUTION|>--- conflicted
+++ resolved
@@ -32,25 +32,18 @@
   decltype(*declval<R&>());
 
 namespace detail {
-<<<<<<< HEAD
 template <Dereferenceable R>
-=======
-template <detail::Dereferenceable R>
->>>>>>> 19ab397e
 using __iter_move_t =
   meta::if_<
     std::is_reference<ReferenceType<R>>,
     std::remove_reference_t<ReferenceType<R>> &&,
     std::decay_t<ReferenceType<R>>>;
-<<<<<<< HEAD
 
 namespace __iter_move {
 template <class R, Dereferenceable _R = std::remove_reference_t<R>>
 __iter_move_t<_R> iter_move(R&& r)
   noexcept(noexcept(__iter_move_t<_R>(stl2::move(*r)))) {
   return stl2::move(*r);
-=======
->>>>>>> 19ab397e
 }
 
 struct fn {

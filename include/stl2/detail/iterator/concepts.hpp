#ifndef STL2_DETAIL_ITERATOR_CONCEPTS_HPP
#define STL2_DETAIL_ITERATOR_CONCEPTS_HPP

#include <functional>
#include <iterator>
#include <type_traits>

#include <meta/meta.hpp>

#include <stl2/detail/fwd.hpp>
#include <stl2/detail/concepts/compare.hpp>
#include <stl2/detail/concepts/core.hpp>
#include <stl2/detail/concepts/fundamental.hpp>
#include <stl2/detail/concepts/object.hpp>
#include <stl2/detail/concepts/function.hpp>
#include <stl2/type_traits.hpp>
#include <stl2/utility.hpp>

////////////////////////////////////////////
// Iterator concepts [iterator.requirements]
//
namespace stl2 { inline namespace v1 {
namespace detail {
template <class T>
concept bool Dereferenceable =
  requires (T& t) {
    { *t } -> auto&&;
  };
}

// 20150715: Not to spec, forbids void.
template <detail::Dereferenceable R>
using ReferenceType =
  decltype(*declval<R&>());

namespace detail {
template <Dereferenceable R>
using __iter_move_t =
  meta::if_<
    std::is_reference<ReferenceType<R>>,
    std::remove_reference_t<ReferenceType<R>> &&,
    std::decay_t<ReferenceType<R>>>;

namespace __iter_move {
template <class R, Dereferenceable _R = std::remove_reference_t<R>>
__iter_move_t<_R> iter_move(R&& r)
  noexcept(noexcept(__iter_move_t<_R>(stl2::move(*r)))) {
  return stl2::move(*r);
}

struct fn {
  template <class R>
    requires requires (R&& r) { { iter_move((R&&)r) } -> auto&&; }
  constexpr decltype(auto) operator()(R&& r) const
    noexcept(noexcept(iter_move(stl2::forward<R>(r)))) {
    return iter_move(stl2::forward<R>(r));
  }
};
}}
namespace {
  constexpr auto& iter_move = detail::static_const<detail::__iter_move::fn>::value;
}

template <detail::Dereferenceable R>
using RvalueReferenceType =
  decltype(iter_move(declval<R&>()));

namespace detail {
template <class T>
concept bool IsValueType =
  Same<T, std::decay_t<T>>() && _IsNot<T, std::is_void>;

template <class T>
concept bool MemberValueType =
  requires { typename T::value_type; };

template <class T>
concept bool MemberElementType =
  requires { typename T::element_type; };
} // namespace detail

// 20150715: Not to spec for various reasons:
// * Resolves the ambiguity for a class with both members value_type
//   and element_type in favor of value_type.
// * Falls back on decay_t<ReferenceType<T>> when neither value_type
//   nor element_type are present.
template <class>
struct value_type {};

template <detail::MemberValueType T>
struct value_type<T> {
  using type = typename T::value_type;
};

template <detail::MemberElementType T>
  requires !detail::MemberValueType<T>
struct value_type<T> {
  using type = typename T::element_type;
};

template <detail::Dereferenceable T>
  requires !(detail::MemberElementType<T> || detail::MemberValueType<T>)
struct value_type<T> {
  using type = std::decay_t<ReferenceType<T>>;
};

// 20150715: Not to spec.
// * Strips cv-qualifiers before evaluating value_type. Someone out
//   there may think it's a good idea to have T, const T, and volatile T
//   be iterators with differing value types - I think they are insane.
// * Requires ValueType to actually be a value type, i.e., non-void
//   and Same<T, decay_t<T>>. I don't think generic code can reasonably
//   be expected to work with an iterator whose value_type is a function
//   or array.
// The end result is that the logic is mostly in ValueType, since
// value_type is subject to the depradations of user specialization.
template <class T>
  requires detail::IsValueType<meta::_t<value_type<std::remove_cv_t<T>>>>
using ValueType =
  meta::_t<value_type<std::remove_cv_t<T>>>;

template <class I>
concept bool Readable() {
  return detail::Dereferenceable<I> &&
    Movable<I>() &&
    DefaultConstructible<I>() &&
    requires (const I& i) {
      // Associated types
      typename ValueType<I>;
      typename ReferenceType<I>;
      typename RvalueReferenceType<I>;

      // Valid expressions
      STL2_EXACT_TYPE_CONSTRAINT(*i, ReferenceType<I>);
      STL2_EXACT_TYPE_CONSTRAINT(iter_move(i), RvalueReferenceType<I>);
    } &&
    // Relationships between associated types
    CommonReference<ReferenceType<I>, ValueType<I>&>() &&
    CommonReference<ReferenceType<I>, RvalueReferenceType<I>>() &&
    CommonReference<RvalueReferenceType<I>, const ValueType<I>&>() &&
    // Extra sanity checks (not strictly needed)
    Same<
      CommonReferenceType<ReferenceType<I>, ValueType<I>>,
      ValueType<I>>() &&
    Same<
      CommonReferenceType<RvalueReferenceType<I>, ValueType<I>>,
      ValueType<I>>();
}

// A generally useful dependent type
template <Readable I>
using iter_common_reference_t =
  common_reference_t<ReferenceType<I>, ValueType<I>&>;

template <class Out, class T>
concept bool MoveWritable() {
  return detail::Dereferenceable<Out> &&
    Movable<Out>() &&
    DefaultConstructible<Out>() &&
    requires (Out& o, T&& t) {
      *o = (T&&)t; // not equality preserving // Maybe void(*o = (T&&)t) ?
    };
}

template <class Out, class T>
concept bool Writable() {
  return MoveWritable<Out, T>() &&
    requires (Out& o, const T& t) {
      *o = t; // not equality preserving // Maybe void(*o = t) ?
    };
}

template <class In, class Out>
concept bool IndirectlyMovable() {
  return Readable<In>() && Movable<ValueType<In>>() &&
    Constructible<ValueType<In>, RvalueReferenceType<In>>() &&
    Assignable<ValueType<In>&, RvalueReferenceType<In>>() &&
    MoveWritable<Out, RvalueReferenceType<In>>() &&
    MoveWritable<Out, ValueType<In>>();
}

template <class In, class Out>
concept bool IndirectlyCopyable() {
  return IndirectlyMovable<In, Out>() && Copyable<ValueType<In>>() &&
    Constructible<ValueType<In>, ReferenceType<In>>() &&
    Assignable<ValueType<In>&, ReferenceType<In>>() &&
    Writable<Out, ReferenceType<In>>() &&
    Writable<Out, ValueType<In>>();
}

#if 0 //1
template <class In, class Out>
struct is_nothrow_indirectly_movable : std::false_type { };

IndirectlyMovable{In, Out}
struct is_nothrow_indirectly_movable<In, Out> :
  meta::bool_<
    std::is_nothrow_constructible<ValueType<In>, RvalueReferenceType<In>>::value &&
    std::is_nothrow_assignable<ValueType<In> &, RvalueReferenceType<In>>::value &&
    std::is_nothrow_assignable<ReferenceType<Out>, RvalueReferenceType<In>>::value &&
    std::is_nothrow_assignable<ReferenceType<Out>, ValueType<In>>::value> { };

template <class In, class Out>
constexpr bool is_nothrow_indirectly_movable_v =
  meta::_v<is_nothrow_indirectly_movable<In, Out>>;

template <class In, class Out>
using is_nothrow_indirectly_movable_t =
  meta::_t<is_nothrow_indirectly_movable<In, Out>>;
#else
template <class In, class Out>
constexpr bool is_nothrow_indirectly_movable_v = false;

IndirectlyMovable{In, Out}
constexpr bool is_nothrow_indirectly_movable_v<In, Out> =
  std::is_nothrow_constructible<ValueType<In>, RvalueReferenceType<In>>::value &&
  std::is_nothrow_assignable<ValueType<In> &, RvalueReferenceType<In>>::value &&
  std::is_nothrow_assignable<ReferenceType<Out>, RvalueReferenceType<In>>::value &&
  std::is_nothrow_assignable<ReferenceType<Out>, ValueType<In>>::value;

template <class In, class Out>
using is_nothrow_indirectly_movable_t =
  meta::bool_<is_nothrow_indirectly_movable_v<In, Out>>;

template <class In, class Out>
<<<<<<< HEAD
using is_nothrow_indirectly_movable_t = meta::_t<is_nothrow_indirectly_movable<In, Out>>;
#endif
=======
struct is_nothrow_indirectly_movable
  : is_nothrow_indirectly_movable_t<In, Out> {};
}
>>>>>>> d957d912

// iter_swap2
namespace __iter_swap {
template <class R1, class R2,
  Readable _R1 = std::remove_reference_t<R1>,
  Readable _R2 = std::remove_reference_t<R2>>
  requires Swappable<ReferenceType<_R1>, ReferenceType<_R2>>()
void iter_swap2(R1&& r1, R2&& r2)
  noexcept(is_nothrow_swappable_v<ReferenceType<_R1>, ReferenceType<_R2>>) {
  swap(*r1, *r2);
}

template <class R1, class R2,
  Readable _R1 = std::remove_reference_t<R1>,
  Readable _R2 = std::remove_reference_t<R2>>
  requires IndirectlyMovable<_R1, _R2>() && IndirectlyMovable<_R2, _R1>() &&
    !Swappable<ReferenceType<_R1>, ReferenceType<_R2>>()
void iter_swap2(R1&& r1, R2&& r2)
<<<<<<< HEAD
  noexcept(is_nothrow_indirectly_movable_v<_R1, _R2> &&
           is_nothrow_indirectly_movable_v<_R2, _R1>);
=======
  noexcept(ext::is_nothrow_indirectly_movable_v<_R1, _R2> &&
           ext::is_nothrow_indirectly_movable_v<_R2, _R1>) {
  ValueType<_R1> tmp = iter_move(r1);
  *r1 = iter_move(r2);
  *r2 = stl2::move(tmp);
}

struct fn {
  template <class R1, class R2>
    requires requires (R1&& r1, R1&& r2) {
      iter_swap2((R1&&)r1, (R2&&)r2);
    }
  constexpr void operator()(R1&& r1, R2&& r2) const
    noexcept(noexcept(iter_swap2(stl2::forward<R1>(r1), stl2::forward<R2>(r2)))) {
    iter_swap2(stl2::forward<R1>(r1), stl2::forward<R2>(r2));
  }
};
}
namespace {
  constexpr auto& iter_swap2 = detail::static_const<__iter_swap::fn>::value;
}
>>>>>>> d957d912

template <class I1, class I2 = I1>
concept bool IndirectlySwappable() {
  return Readable<I1>() && Readable<I2>() &&
    requires (I1 i1, I2 i2) {
      iter_swap2(i1, i2);
      iter_swap2(i2, i1);
      iter_swap2(i1, i1);
      iter_swap2(i2, i2);
    };
}

template <class R1, class R2>
constexpr bool is_nothrow_indirectly_swappable_v = false;

IndirectlySwappable{R1, R2}
constexpr bool is_nothrow_indirectly_swappable_v<R1, R2> =
  noexcept(iter_swap2(stl2::declval<R1>(), stl2::declval<R2>())) &&
  noexcept(iter_swap2(stl2::declval<R2>(), stl2::declval<R1>())) &&
  noexcept(iter_swap2(stl2::declval<R1>(), stl2::declval<R1>())) &&
  noexcept(iter_swap2(stl2::declval<R2>(), stl2::declval<R2>()));

template <class R1, class R2>
using is_nothrow_indirectly_swappable_t =
  meta::bool_<is_nothrow_indirectly_swappable_v<R1, R2>>;

template <class R1, class R2>
<<<<<<< HEAD
using is_nothrow_indirectly_swappable_t =
  meta::_t<is_nothrow_indirectly_swappable<R1, R2>>;
=======
struct is_nothrow_indirectly_swappable
  : is_nothrow_indirectly_swappable_t<R1, R2> {};
}
>>>>>>> d957d912

namespace detail {
template <class T>
concept bool MemberDifferenceType =
  requires { typename T::difference_type; };
}

// 20150715: Conforming extension: defaults to
// make_unsigned_t<decltype(t - t)> when decltype(t - t) models
// Integral, instead of only when T models Integral.
template <class> struct difference_type {};

template <> struct difference_type<void*> {};

template <> struct difference_type<std::nullptr_t> {
  using type = std::ptrdiff_t;
};

template <detail::MemberDifferenceType T>
struct difference_type<T> {
  using type = typename T::difference_type;
};

template <class T>
  requires !detail::MemberDifferenceType<T> &&
    requires (const T& a, const T& b) {
      STL2_DEDUCTION_CONSTRAINT(a - b, Integral);
    }
struct difference_type<T> :
  std::make_signed<
    decltype(declval<const T>() - declval<const T>())> {};

// 20150715: Not to spec.
// * Strips cv-qualifiers before applying difference_type (see
//   ValueType for why)
// * Requires DifferenceType to model SignedIntegral
template <class T>
  requires SignedIntegral<meta::_t<difference_type<std::remove_cv_t<T>>>>()
using DifferenceType =
  meta::_t<difference_type<std::remove_cv_t<T>>>;

// Technically to spec, although the requirement
// SignedIntegral<DifferenceType<I>>() is applied directly
// in DifferenceType.
template <class I>
concept bool WeaklyIncrementable() {
  return Semiregular<I>() &&
    requires (I& i) {
      typename DifferenceType<I>;
      STL2_EXACT_TYPE_CONSTRAINT(++i, I&); // not equality preserving
      i++; // not equality preserving
    };
}

template <class I>
concept bool Incrementable() {
  return WeaklyIncrementable<I>() &&
    Regular<I>() &&
    requires (I& i) {
      STL2_EXACT_TYPE_CONSTRAINT(i++, I);
    };
}

struct output_iterator_tag {};
struct weak_input_iterator_tag {};
struct input_iterator_tag :
  weak_input_iterator_tag {};
struct forward_iterator_tag :
  input_iterator_tag {};
struct bidirectional_iterator_tag :
  forward_iterator_tag {};
struct random_access_iterator_tag :
  bidirectional_iterator_tag {};

namespace ext {
struct contiguous_iterator_tag :
  random_access_iterator_tag {};
}

namespace detail {
template <class T>
concept bool MemberIteratorCategory =
  requires { typename T::iterator_category; };

namespace std_to_stl2_iterator_category_ {
  input_iterator_tag f(std::input_iterator_tag*);
  forward_iterator_tag f(std::forward_iterator_tag*);
  bidirectional_iterator_tag f(std::bidirectional_iterator_tag*);
  random_access_iterator_tag f(std::random_access_iterator_tag*);
}

template <class T>
using std_to_stl2_iterator_category =
  decltype(std_to_stl2_iterator_category_::f((T*)nullptr));
}

// 20150716: Conforming extension: category for pointers is
// ext::contiguous_iterator_tag which derives from
// random_access_iterator_tag.
template <class> struct iterator_category {};

template <_IsNot<std::is_void> T>
struct iterator_category<T*> {
  using type = ext::contiguous_iterator_tag;
};

template <detail::MemberIteratorCategory T>
struct iterator_category<T> {
  using type = typename T::iterator_category;
};

template <detail::MemberIteratorCategory T>
  requires DerivedFrom<typename T::iterator_category, std::output_iterator_tag>()
struct iterator_category<T> {};

template <detail::MemberIteratorCategory T>
  requires DerivedFrom<typename T::iterator_category, std::input_iterator_tag>()
struct iterator_category<T> {
  using type = detail::std_to_stl2_iterator_category<typename T::iterator_category>;
};

template <class T>
using IteratorCategory =
  meta::_t<iterator_category<std::remove_cv_t<T>>>;

template <class I>
concept bool WeakIterator() {
  return WeaklyIncrementable<I>() &&
    detail::Dereferenceable<I&>;
}

template <class I>
concept bool Iterator() {
  return WeakIterator<I>() &&
    Regular<I>();
}

template <class S, class I>
concept bool Sentinel() {
  return Iterator<I>() &&
    Regular<S>() &&
    EqualityComparable<I, S>();
}

template <class I, class T>
concept bool WeakOutputIterator() {
  return WeakIterator<I>() &&
    Writable<I, T>();
}

template <class I, class T>
concept bool OutputIterator() {
  return WeakOutputIterator<I, T>() &&
    Iterator<I>();
}

template <class I>
concept bool WeakInputIterator() {
  return WeakIterator<I>() &&
    Readable<I>() &&
    requires (I& i, const I& ci) {
      typename IteratorCategory<I>;
      DerivedFrom<IteratorCategory<I>, weak_input_iterator_tag>();
      STL2_DEDUCTION_CONSTRAINT(i++, Readable);
      requires Same<ValueType<I>, ValueType<decltype(i++)>>();
      { *ci } -> const ValueType<I>&;
    };
}

template <class I>
concept bool InputIterator() {
  return WeakInputIterator<I>() &&
    Iterator<I>() &&
    DerivedFrom<IteratorCategory<I>, input_iterator_tag>();
}

template <class I>
concept bool ForwardIterator() {
  return InputIterator<I>() &&
    Incrementable<I>() &&
    DerivedFrom<IteratorCategory<I>, forward_iterator_tag>();
}

template <class I>
concept bool BidirectionalIterator() {
  return ForwardIterator<I>() &&
    DerivedFrom<IteratorCategory<I>, bidirectional_iterator_tag>() &&
    requires (I& i) {
      STL2_EXACT_TYPE_CONSTRAINT(--i, I&);
      STL2_EXACT_TYPE_CONSTRAINT(i--, I);
    };
}

template <class I, class S = I>
concept bool SizedIteratorRange() {
  return Sentinel<S, I>() &&
    requires (const I& i, const S& s) {
      { i - i } -> DifferenceType<I>;
      { s - s } -> DifferenceType<I>;
      { s - i } -> DifferenceType<I>;
      { i - s } -> DifferenceType<I>;
    };
}

namespace detail {
template <class I>
concept bool MutableIterator =
  Iterator<I>() &&
  requires (const I& i) {
    { *i } -> auto&;
    *i = *i;
  };
}

template <class I>
concept bool RandomAccessIterator() {
  return BidirectionalIterator<I>() &&
    TotallyOrdered<I>() &&
    DerivedFrom<IteratorCategory<I>, random_access_iterator_tag>() &&
    SizedIteratorRange<I>() &&
    requires (I& i, const I& j, const DifferenceType<I> n) {
      STL2_EXACT_TYPE_CONSTRAINT(i += n, I&);
      STL2_EXACT_TYPE_CONSTRAINT(j + n, I);
      STL2_EXACT_TYPE_CONSTRAINT(n + j, I);
      STL2_EXACT_TYPE_CONSTRAINT(i -= n, I&);
      STL2_EXACT_TYPE_CONSTRAINT(j - n, I);
      STL2_CONVERSION_CONSTRAINT(j[n], const ValueType<I>&);
    } &&
    (!detail::MutableIterator<I> ||
     requires (const I& i, const DifferenceType<I> n) {
       i[n] = *i;
       *i = i[n];
     });
}

namespace ext {
template <class I>
concept bool ContiguousIterator() {
  return RandomAccessIterator<I>() &&
    DerivedFrom<IteratorCategory<I>, contiguous_iterator_tag>() &&
    _Is<ReferenceType<I>, std::is_reference> &&
    Same<ValueType<I>, std::decay_t<ReferenceType<I>>>();
}

namespace models {

template <class>
constexpr bool readable() { return false; }
Readable{R}
constexpr bool readable() { return true; }

template <class, class>
constexpr bool move_writable() { return false; }
MoveWritable{O, T}
constexpr bool move_writable() { return true; }

template <class, class>
constexpr bool writable() { return false; }
Writable{O, T}
constexpr bool writable() { return true; }

template <class, class>
constexpr bool indirectly_movable() { return false; }
IndirectlyMovable{T, U}
constexpr bool indirectly_movable() { return true; }

template <class>
constexpr bool weakly_incrementable() { return false; }
WeaklyIncrementable{I}
constexpr bool weakly_incrementable() { return true; }

template <class>
constexpr bool incrementable() { return false; }
Incrementable{I}
constexpr bool incrementable() { return true; }

template <class>
constexpr bool weak_iterator() { return false; }
WeakIterator{I}
constexpr bool weak_iterator() { return true; }

template <class>
constexpr bool iterator() { return false; }
Iterator{I}
constexpr bool iterator() { return true; }

template <class, class>
constexpr bool sentinel() { return false; }
Sentinel{S, I}
constexpr bool sentinel() { return true; }

template <class, class>
constexpr bool weak_output_iterator() { return false; }
WeakOutputIterator{I, T}
constexpr bool weak_output_iterator() { return true; }

template <class, class>
constexpr bool output_iterator() { return false; }
OutputIterator{I, T}
constexpr bool output_iterator() { return true; }

template <class>
constexpr bool weak_input_iterator() { return false; }
WeakInputIterator{I}
constexpr bool weak_input_iterator() { return true; }

template <class>
constexpr bool input_iterator() { return false; }
InputIterator{I}
constexpr bool input_iterator() { return true; }

template <class>
constexpr bool forward_iterator() { return false; }
ForwardIterator{I}
constexpr bool forward_iterator() { return true; }

template <class>
constexpr bool bidirectional_iterator() { return false; }
BidirectionalIterator{I}
constexpr bool bidirectional_iterator() { return true; }

template <class I, class S = I>
constexpr bool sized_iterator_range() { return false; }
SizedIteratorRange{I, S}
constexpr bool sized_iterator_range() { return true; }

template <class>
constexpr bool random_access_iterator() { return false; }
RandomAccessIterator{I}
constexpr bool random_access_iterator() { return true; }

template <class>
constexpr bool contiguous_iterator() { return false; }
ContiguousIterator{I}
constexpr bool contiguous_iterator() { return true; }
}} // namespace ext::models

<<<<<<< HEAD
////////////////////////////////////////////
// Iterator primitives
//
template <class R,
  detail::Dereferenceable _R = std::remove_reference_t<R>>
detail::__iter_move_t<_R> iter_move(R&& r)
  noexcept(noexcept(detail::__iter_move_t<_R>(stl2::move(*r)))) {
  return stl2::move(*r);
}

// iter_swap2
template <class R1, class R2,
  Readable _R1 = std::remove_reference_t<R1>,
  Readable _R2 = std::remove_reference_t<R2>>
  requires Swappable<ReferenceType<_R1>, ReferenceType<_R2>>()
void iter_swap2(R1&& r1, R2&& r2)
  noexcept(is_nothrow_swappable_v<ReferenceType<_R1>, ReferenceType<_R2>>) {
  swap(*r1, *r2);
}

template <class R1, class R2,
  Readable _R1 = std::remove_reference_t<R1>,
  Readable _R2 = std::remove_reference_t<R2>>
  requires IndirectlyMovable<_R1, _R2>() && IndirectlyMovable<_R2, _R1>() &&
    !Swappable<ReferenceType<_R1>, ReferenceType<_R2>>()
void iter_swap2(R1&& r1, R2&& r2)
  noexcept(is_nothrow_indirectly_movable_v<_R1, _R2> &&
           is_nothrow_indirectly_movable_v<_R2, _R1>) {
  ValueType<_R1> tmp = iter_move(r1);
  *r1 = iter_move(r2);
  *r2 = stl2::move(tmp);
}


=======
>>>>>>> d957d912
///////////////////////////////////////////////////////////////////////////
// iterator_traits [iterator.assoc]
//
template <WeakInputIterator I>
struct __pointer_type {
  using type = std::add_pointer_t<ReferenceType<I>>;
};

template <WeakInputIterator I>
  requires requires (I i) { { i.operator->() } -> auto&&; }
struct __pointer_type<I> {
  using type = decltype(declval<I>().operator->());
};

template <class>
struct __iterator_traits { };

template <WeakIterator I>
struct __iterator_traits<I> {
  using difference_type = DifferenceType<I>;
  using value_type = void;
  using reference = void;
  using pointer = void;
  using iterator_category = output_iterator_tag;
};

template <WeakInputIterator I>
struct __iterator_traits<I> {
  using difference_type = DifferenceType<I>;
  using value_type = ValueType<I>;
  using reference = ReferenceType<I>;
  using pointer = meta::_t<__pointer_type<I>>;
  using iterator_category = IteratorCategory<I>;
};

template <class I>
using iterator_traits = __iterator_traits<I>;

///////////////////////////////////////////////////////////////////////////
// Standard iterator traits [iterator.stdtraits]
// 20150802: Not to spec: Adds constraints to ::iterator_category so as to
//           apply only to STL2 iterators and avoid "partial specialization
//           after instantiation" errors.
//
template <stl2::WeakIterator W>
struct __std_out_value_type {
  using type = void;
};
template <stl2::WeakIterator W>
  requires detail::MemberValueType<W>
struct __std_out_value_type<W> {
  using type = typename W::value_type;
};

template <stl2::WeakIterator W, class Default = void>
struct __std_reference_type {
  using type = Default;
};
template <stl2::WeakIterator W, class Default>
  requires requires { typename W::reference; }
struct __std_reference_type<W, Default> {
  using type = typename W::reference;
};

template <stl2::WeakIterator W, class Default = void>
struct __std_pointer_type {
  using type = Default;
};
template <stl2::WeakIterator W, class Default>
  requires requires { typename W::pointer; }
struct __std_pointer_type<W, Default> {
  using type = typename W::pointer;
};

namespace detail {
namespace stl2_to_std_iterator_category_ {
  std::input_iterator_tag f(input_iterator_tag*);
  std::forward_iterator_tag f(forward_iterator_tag*);
  std::bidirectional_iterator_tag f(bidirectional_iterator_tag*);
  std::random_access_iterator_tag f(random_access_iterator_tag*);
}

template <class T>
using stl2_to_std_iterator_category =
  decltype(stl2_to_std_iterator_category_::f((T*)nullptr));
}}} // namespace stl2::v1::detail

namespace std {
template <::stl2::WeakIterator Out>
  requires !::stl2::detail::MemberIteratorCategory<Out>
struct iterator_traits<Out> {
  using difference_type = ::stl2::DifferenceType<Out>;
  using value_type = meta::_t<::stl2::__std_out_value_type<Out>>;
  using reference = meta::_t<::stl2::__std_reference_type<Out>>;
  using pointer = meta::_t<::stl2::__std_pointer_type<Out>>;
  using iterator_category = std::output_iterator_tag;
};

template <::stl2::WeakInputIterator WI>
  requires ::stl2::DerivedFrom<typename WI::iterator_category,
                               ::stl2::weak_input_iterator_tag>() &&
    !::stl2::DerivedFrom<typename WI::iterator_category,
                               ::stl2::input_iterator_tag>()
struct iterator_traits<WI> {};

template <::stl2::InputIterator I>
  requires ::stl2::DerivedFrom<typename I::iterator_category,
                               ::stl2::input_iterator_tag>()
struct iterator_traits<I> {
  using difference_type = ::stl2::DifferenceType<I>;
  using value_type = ::stl2::ValueType<I>;
  using reference = meta::_t<
    ::stl2::__std_reference_type<I, ::stl2::ReferenceType<I>>>;
  using pointer = meta::_t<
    ::stl2::__std_pointer_type<I, typename ::stl2::iterator_traits<I>::pointer>>;
  using iterator_category = meta::if_<
    is_reference<::stl2::ReferenceType<I>>,
    ::stl2::detail::stl2_to_std_iterator_category<typename I::iterator_category>,
    std::input_iterator_tag>;
};
} // namespace std

#endif<|MERGE_RESOLUTION|>--- conflicted
+++ resolved
@@ -188,26 +188,6 @@
     Writable<Out, ValueType<In>>();
 }
 
-#if 0 //1
-template <class In, class Out>
-struct is_nothrow_indirectly_movable : std::false_type { };
-
-IndirectlyMovable{In, Out}
-struct is_nothrow_indirectly_movable<In, Out> :
-  meta::bool_<
-    std::is_nothrow_constructible<ValueType<In>, RvalueReferenceType<In>>::value &&
-    std::is_nothrow_assignable<ValueType<In> &, RvalueReferenceType<In>>::value &&
-    std::is_nothrow_assignable<ReferenceType<Out>, RvalueReferenceType<In>>::value &&
-    std::is_nothrow_assignable<ReferenceType<Out>, ValueType<In>>::value> { };
-
-template <class In, class Out>
-constexpr bool is_nothrow_indirectly_movable_v =
-  meta::_v<is_nothrow_indirectly_movable<In, Out>>;
-
-template <class In, class Out>
-using is_nothrow_indirectly_movable_t =
-  meta::_t<is_nothrow_indirectly_movable<In, Out>>;
-#else
 template <class In, class Out>
 constexpr bool is_nothrow_indirectly_movable_v = false;
 
@@ -223,14 +203,8 @@
   meta::bool_<is_nothrow_indirectly_movable_v<In, Out>>;
 
 template <class In, class Out>
-<<<<<<< HEAD
-using is_nothrow_indirectly_movable_t = meta::_t<is_nothrow_indirectly_movable<In, Out>>;
-#endif
-=======
 struct is_nothrow_indirectly_movable
   : is_nothrow_indirectly_movable_t<In, Out> {};
-}
->>>>>>> d957d912
 
 // iter_swap2
 namespace __iter_swap {
@@ -249,12 +223,8 @@
   requires IndirectlyMovable<_R1, _R2>() && IndirectlyMovable<_R2, _R1>() &&
     !Swappable<ReferenceType<_R1>, ReferenceType<_R2>>()
 void iter_swap2(R1&& r1, R2&& r2)
-<<<<<<< HEAD
   noexcept(is_nothrow_indirectly_movable_v<_R1, _R2> &&
-           is_nothrow_indirectly_movable_v<_R2, _R1>);
-=======
-  noexcept(ext::is_nothrow_indirectly_movable_v<_R1, _R2> &&
-           ext::is_nothrow_indirectly_movable_v<_R2, _R1>) {
+           is_nothrow_indirectly_movable_v<_R2, _R1>) {
   ValueType<_R1> tmp = iter_move(r1);
   *r1 = iter_move(r2);
   *r2 = stl2::move(tmp);
@@ -274,7 +244,6 @@
 namespace {
   constexpr auto& iter_swap2 = detail::static_const<__iter_swap::fn>::value;
 }
->>>>>>> d957d912
 
 template <class I1, class I2 = I1>
 concept bool IndirectlySwappable() {
@@ -302,14 +271,8 @@
   meta::bool_<is_nothrow_indirectly_swappable_v<R1, R2>>;
 
 template <class R1, class R2>
-<<<<<<< HEAD
-using is_nothrow_indirectly_swappable_t =
-  meta::_t<is_nothrow_indirectly_swappable<R1, R2>>;
-=======
 struct is_nothrow_indirectly_swappable
   : is_nothrow_indirectly_swappable_t<R1, R2> {};
-}
->>>>>>> d957d912
 
 namespace detail {
 template <class T>
@@ -647,43 +610,6 @@
 constexpr bool contiguous_iterator() { return true; }
 }} // namespace ext::models
 
-<<<<<<< HEAD
-////////////////////////////////////////////
-// Iterator primitives
-//
-template <class R,
-  detail::Dereferenceable _R = std::remove_reference_t<R>>
-detail::__iter_move_t<_R> iter_move(R&& r)
-  noexcept(noexcept(detail::__iter_move_t<_R>(stl2::move(*r)))) {
-  return stl2::move(*r);
-}
-
-// iter_swap2
-template <class R1, class R2,
-  Readable _R1 = std::remove_reference_t<R1>,
-  Readable _R2 = std::remove_reference_t<R2>>
-  requires Swappable<ReferenceType<_R1>, ReferenceType<_R2>>()
-void iter_swap2(R1&& r1, R2&& r2)
-  noexcept(is_nothrow_swappable_v<ReferenceType<_R1>, ReferenceType<_R2>>) {
-  swap(*r1, *r2);
-}
-
-template <class R1, class R2,
-  Readable _R1 = std::remove_reference_t<R1>,
-  Readable _R2 = std::remove_reference_t<R2>>
-  requires IndirectlyMovable<_R1, _R2>() && IndirectlyMovable<_R2, _R1>() &&
-    !Swappable<ReferenceType<_R1>, ReferenceType<_R2>>()
-void iter_swap2(R1&& r1, R2&& r2)
-  noexcept(is_nothrow_indirectly_movable_v<_R1, _R2> &&
-           is_nothrow_indirectly_movable_v<_R2, _R1>) {
-  ValueType<_R1> tmp = iter_move(r1);
-  *r1 = iter_move(r2);
-  *r2 = stl2::move(tmp);
-}
-
-
-=======
->>>>>>> d957d912
 ///////////////////////////////////////////////////////////////////////////
 // iterator_traits [iterator.assoc]
 //

--- conflicted
+++ resolved
@@ -39,12 +39,7 @@
   meta::if_<
     std::is_reference<ReferenceType<R>>,
     std::remove_reference_t<ReferenceType<R>> &&,
-<<<<<<< HEAD
     ReferenceType<R>>;
-
-=======
-    std::decay_t<ReferenceType<R>>>;
->>>>>>> 19ab397e
 }
 
 template <class R,

--- conflicted
+++ resolved
@@ -44,38 +44,20 @@
       using traits_type = traits;
       using istream_type = std::basic_istream<charT, traits>;
 
-<<<<<<< HEAD
-      constexpr istream_cursor() noexcept = default;
+      constexpr istream_cursor()
+        noexcept(is_nothrow_default_constructible<T>::value) = default;
       istream_cursor(istream_type& s)
-        noexcept(is_nothrow_default_constructible<T>::value) :
-        stream_{&s} {
+        noexcept(is_nothrow_default_constructible<T>::value)
+      : stream_{&s} {
         next();
       }
-
-      constexpr istream_cursor(default_sentinel) :
-        istream_cursor() {}
+      constexpr istream_cursor(default_sentinel)
+        noexcept(is_nothrow_default_constructible<T>::value)
+      : istream_cursor() {}
 
     private:
       using box_t = semiregular_box<T>;
       using single_pass = true_type;
-=======
-    constexpr istream_iterator()
-      noexcept(is_nothrow_default_constructible<T>::value) = default;
-    constexpr istream_iterator(default_sentinel)
-      noexcept(is_nothrow_default_constructible<T>::value) :
-      istream_iterator() {}
-    istream_iterator(istream_type& s) :
-      stream_{&s} {
-      ++*this;
-    }
-
-    STL2_CONSTEXPR_EXT const T& operator*() const noexcept {
-      return value_;
-    }
-    STL2_CONSTEXPR_EXT const T* operator->() const noexcept {
-      return &value_;
-    }
->>>>>>> eb7cd0d0
 
       raw_ptr<istream_type> stream_ = nullptr;
 

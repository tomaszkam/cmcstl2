--- conflicted
+++ resolved
@@ -37,24 +37,14 @@
 template <InputIterator I, __WeakSentinel<I> S>
   requires !Same<I, S>()
 class common_iterator {
-<<<<<<< HEAD
   friend struct __ci_access;
+  template <class, class> friend class common_iterator;
   variant<I, S> v_;
-=======
-  friend __ci_access;
-  bool is_sentinel;
-  I iter;
-  S sent;
-  template <InputIterator U, __WeakSentinel<U> V>
-    requires ConvertibleTo<U, I>() && ConvertibleTo<V, S>()
-  void assign_(const common_iterator<U, V>& u) {
-    if(u.is_sentinel)
-      sent = u.sent;
-    else
-      iter = u.iter;
-    is_sentinel = u.is_sentinel;
+  void assign_(auto&& that) {
+    stl2::visit_with_index([this](auto i, auto& t) {
+      v_.emplace<i()>(t);
+    }, stl2::forward<decltype(that)>(that).v_);
   }
->>>>>>> 3fd2c292
 public:
   using difference_type = DifferenceType<I>;
   using value_type = ValueType<I>;
@@ -63,40 +53,27 @@
     stl2::forward_iterator_tag,
     stl2::input_iterator_tag>;
   using reference = ReferenceType<I>;
-<<<<<<< HEAD
   common_iterator() = default;
   common_iterator(I i) : v_{stl2::move(i)} {}
   common_iterator(S s) : v_{stl2::move(s)} {}
   template <ConvertibleTo<I> U, ConvertibleTo<S> V>
-=======
-  common_iterator() : is_sentinel{}, iter{}, sent{} {}
-  common_iterator(I i) : is_sentinel{false}, iter(stl2::move(i)), sent{} {}
-  common_iterator(S s) : is_sentinel{true}, iter{}, sent(stl2::move(s)) {}
-  common_iterator(const common_iterator& u) : common_iterator() {
-    this->assign_(u);
-  }
-  template <InputIterator U, __WeakSentinel<U> V>
-    requires ConvertibleTo<U, I>() && ConvertibleTo<V, S>()
->>>>>>> 3fd2c292
   common_iterator(const common_iterator<U, V>& u) : common_iterator() {
     this->assign_(u);
   }
-  common_iterator& operator=(const common_iterator& u) {
+  template <ConvertibleTo<I> U, ConvertibleTo<S> V>
+  common_iterator(common_iterator<U, V>&& u) : common_iterator() {
+    this->assign_(stl2::move(u));
+  }
+  template <ConvertibleTo<I> U, ConvertibleTo<S> V>
+  common_iterator& operator=(const common_iterator<U, V>& u) {
     this->assign_(u);
     return *this;
   }
   template <ConvertibleTo<I> U, ConvertibleTo<S> V>
-  common_iterator& operator=(const common_iterator<U, V>& u) {
-<<<<<<< HEAD
-    stl2::visit_with_index([this](auto i, auto& t) {
-      v_.emplace<i()>(t);
-    }, u.v_);
-=======
-    this->assign_(u);
->>>>>>> 3fd2c292
+  common_iterator& operator=(common_iterator<U, V>&& u) {
+    this->assign_(stl2::move(u));
     return *this;
   }
-  ~common_iterator() = default;
   reference operator*() const {
     assert(holds_alternative<I>(v_));
     return *stl2::get_unchecked<I>(v_);

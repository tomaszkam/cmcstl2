#ifndef STL2_DETAIL_CONCEPTS_OBJECT_HPP
#define STL2_DETAIL_CONCEPTS_OBJECT_HPP

#include <type_traits>
#include <utility>

#include <meta/meta.hpp>

#include <stl2/detail/fwd.hpp>
#include <stl2/detail/concepts/compare.hpp>
#include <stl2/detail/concepts/core.hpp>
#include <stl2/type_traits.hpp>

////////////////////////////////////////
// Object Concepts [concepts.lib.object]
//
namespace stl2 { inline namespace v1 {

// 20150712: not to spec. is_object and accepting the
// parameters by reference are necessary to prevent hard
// errors in the requires clause with odd types.
template <class T>
concept bool Destructible() {
  return _Is<T, std::is_object> &&
    requires (T& t, const T& ct, T* const p) {
      { t.~T() } noexcept;
      STL2_EXACT_TYPE_CONSTRAINT(&t, T*); // not required to be equality preserving
      STL2_EXACT_TYPE_CONSTRAINT(&ct, const T*); // not required to be equality preserving
      delete p;
      delete[] p;
    };
}

namespace ext {
template <class T, class...Args>
concept bool ConstructibleObject =
  Destructible<T>() && requires (Args&&...args) {
    T{ (Args&&)args... }; // not required to be equality preserving
    new T{ (Args&&)args... }; // not required to be equality preserving
  };

// 20150718: Not to spec: spec is broken.
// FIXME: Correct wording.
template <class T, class...Args>
concept bool BindableReference =
  _Is<T, std::is_reference> &&
  // requires (Args&&...args) { T{ (Args&&)args... }; };
  // requires (Args&&...args) { T( (Args&&)args... ); };
  _Is<T, std::is_constructible, Args...>;
}

namespace detail {
template <class T, class...Args>
struct constructible_object_or_ref : std::false_type {};

template <class T, class...Args>
  requires ext::ConstructibleObject<T, Args...> ||
    ext::BindableReference<T, Args...>
struct constructible_object_or_ref<T, Args...> : std::true_type {};
}

template <class T, class...Args>
concept bool Constructible() {
  return meta::_v<detail::constructible_object_or_ref<T, Args...>>;
}

// There's implementation variance around DR1518, this may not
// enforce the requirement that the default constructor be
// non-explicit.
template <class T>
concept bool DefaultConstructible() {
  return Constructible<T>() &&
    requires (const std::size_t n) {
      new T[n]{}; // not required to be equality preserving
    };
}

template <class T>
concept bool MoveConstructible() {
  return Constructible<T, std::remove_cv_t<T>&&>() &&
    ext::ImplicitlyConvertibleTo<std::remove_cv_t<T>&&, T>();
}

template <class T>
concept bool CopyConstructible() {
  return MoveConstructible<T>() &&
    Constructible<T, const std::remove_cv_t<T>&>() &&
    ext::ImplicitlyConvertibleTo<std::remove_cv_t<T>&, T>() &&
    ext::ImplicitlyConvertibleTo<const std::remove_cv_t<T>&, T>() &&
    ext::ImplicitlyConvertibleTo<const std::remove_cv_t<T>&&, T>();
}

template <class T>
concept bool Movable() {
  return MoveConstructible<T>() &&
    Assignable<T&, T&&>();
}

template <class T>
concept bool Copyable() {
  return CopyConstructible<T>() &&
    Movable<T>() &&
    Assignable<T&, const T&>();
}

template <class T>
concept bool Semiregular() {
  return Copyable<T>() &&
    DefaultConstructible<T>();
}

template <class T>
concept bool Regular() {
  return Semiregular<T>() &&
    EqualityComparable<T>();
}

template <Movable T, class U = T>
  requires Assignable<T&, U>()
constexpr T exchange(T& t, U&& u)
  noexcept(std::is_nothrow_move_constructible<T>::value &&
           std::is_nothrow_assignable<T&, U>::value);

constexpr void swap(Movable& a, Movable& b)
  noexcept(noexcept(b = exchange(a, stl2::move(b))));

namespace detail {
  constexpr struct __try_swap_fn {
    auto operator()(auto &t, auto &u) const
      noexcept(noexcept(swap(t,u)))
      -> decltype(swap(t,u));

    template <std::size_t N, typename This = __try_swap_fn>
    auto operator()(auto (&t)[N], auto (&u)[N]) const
      noexcept(noexcept(This{}(*t, *u)))
      -> decltype(This{}(*t, *u));
  } __try_swap{};
}

// 20150715: Conforming extension: can swap T(&)[N] with U(&)[N]
// if T& and U& are Swappable.
template <class T, class U, std::size_t N>
  requires requires (T &t, U &u) { detail::__try_swap(t, u); }
constexpr void swap(T (&t)[N], U (&u)[N])
  noexcept(noexcept(detail::__try_swap(*t, *u)));

namespace detail {
template <class T, class U>
concept bool Swappable_ =
  requires (T&& t, U&&u) {
    swap((T&&)t, (U&&)u);
  };
}

template <class T>
concept bool Swappable() {
  return detail::Swappable_<T, T>;
}

template <class T, class U>
concept bool Swappable() {
  return Swappable<T>() &&
    Swappable<U>() &&
    CommonReference<const T&, const U&>() &&
    detail::Swappable_<T, U> &&
    detail::Swappable_<U, T>;
}

<<<<<<< HEAD
#if 0
namespace ext {

template <class T>
concept bool Scalar() {
  return _Is<T, std::is_scalar> && Regular<T>();
}

template <class T>
concept bool Arithmetic() {
  return _Is<T, std::is_arithmetic> && Scalar<T>() && TotallyOrdered<T>();
}

}

template <class T>
concept bool Integral() {
  return _Is<T, std::is_integral> && ext::Arithmetic<T>();
}

#else

template <class T>
concept bool Integral() {
  return _Is<T, std::is_integral>;
}
#endif

// 20150712: Not to spec.
template <class T>
concept bool SignedIntegral() {
  return Integral<T>() && (T(-1) < T(0));
}

template <class T>
concept bool UnsignedIntegral() {
  return Integral<T>() && !SignedIntegral<T>();
}

// Integral<T> subsumes SignedIntegral<T> and UnsignedIntegral<T>
// SignedIntegral<T> and UnsignedIntegral<T> are mutually exclusive

=======
namespace ext {

template <class T, class U = T>
struct is_nothrow_swappable : std::false_type { };

Swappable{T, U}
struct is_nothrow_swappable<T, U> :
  meta::bool_<
    noexcept(swap(stl2::declval<T>(), stl2::declval<U>())) &&
    noexcept(swap(stl2::declval<U>(), stl2::declval<T>())) &&
    noexcept(swap(stl2::declval<T>(), stl2::declval<T>())) &&
    noexcept(swap(stl2::declval<U>(), stl2::declval<U>()))> { };

template <class T, class U = T>
constexpr bool is_nothrow_swappable_v =
  meta::_v<is_nothrow_swappable<T, U>>;

template <class T, class U>
using is_nothrow_swappable_t =
  meta::_t<is_nothrow_swappable<T, U>>;

}

>>>>>>> 4a95fb7e
namespace ext { namespace models {

template <class>
constexpr bool destructible() { return false; }
Destructible{T}
constexpr bool destructible() { return true; }

template <class T, class...Args>
constexpr bool constructible_object() { return false; }
ConstructibleObject{T, ...Args}
constexpr bool constructible_object() { return true; }

template <class T, class...Args>
constexpr bool bindable_reference() { return false; }
BindableReference{T, ...Args}
constexpr bool bindable_reference() { return true; }

template <class, class...>
constexpr bool constructible() { return false; }
Constructible{T, ...Args}
constexpr bool constructible() { return true; }

template <class>
constexpr bool default_constructible() { return false; }
DefaultConstructible{T}
constexpr bool default_constructible() { return true; }

template <class>
constexpr bool move_constructible() { return false; }
MoveConstructible{T}
constexpr bool move_constructible() { return true; }

template <class>
constexpr bool copy_constructible() { return false; }
CopyConstructible{T}
constexpr bool copy_constructible() { return true; }

template <class>
constexpr bool movable() { return false; }
Movable{T}
constexpr bool movable() { return true; }

template <class>
constexpr bool copyable() { return false; }
Copyable{T}
constexpr bool copyable() { return true; }

template <class>
constexpr bool semiregular() { return false; }
Semiregular{T}
constexpr bool semiregular() { return true; }

template <class>
constexpr bool regular() { return false; }
Regular{T}
constexpr bool regular() { return true; }

template <class>
constexpr bool swappable() { return false; }
Swappable{T}
constexpr bool swappable() { return true; }
template <class, class>
constexpr bool swappable() { return false; }
Swappable{T, U}
constexpr bool swappable() { return true; }

}}}} // namespace stl2::v1::ext::models

#endif<|MERGE_RESOLUTION|>--- conflicted
+++ resolved
@@ -166,74 +166,6 @@
     detail::Swappable_<U, T>;
 }
 
-<<<<<<< HEAD
-#if 0
-namespace ext {
-
-template <class T>
-concept bool Scalar() {
-  return _Is<T, std::is_scalar> && Regular<T>();
-}
-
-template <class T>
-concept bool Arithmetic() {
-  return _Is<T, std::is_arithmetic> && Scalar<T>() && TotallyOrdered<T>();
-}
-
-}
-
-template <class T>
-concept bool Integral() {
-  return _Is<T, std::is_integral> && ext::Arithmetic<T>();
-}
-
-#else
-
-template <class T>
-concept bool Integral() {
-  return _Is<T, std::is_integral>;
-}
-#endif
-
-// 20150712: Not to spec.
-template <class T>
-concept bool SignedIntegral() {
-  return Integral<T>() && (T(-1) < T(0));
-}
-
-template <class T>
-concept bool UnsignedIntegral() {
-  return Integral<T>() && !SignedIntegral<T>();
-}
-
-// Integral<T> subsumes SignedIntegral<T> and UnsignedIntegral<T>
-// SignedIntegral<T> and UnsignedIntegral<T> are mutually exclusive
-
-=======
-namespace ext {
-
-template <class T, class U = T>
-struct is_nothrow_swappable : std::false_type { };
-
-Swappable{T, U}
-struct is_nothrow_swappable<T, U> :
-  meta::bool_<
-    noexcept(swap(stl2::declval<T>(), stl2::declval<U>())) &&
-    noexcept(swap(stl2::declval<U>(), stl2::declval<T>())) &&
-    noexcept(swap(stl2::declval<T>(), stl2::declval<T>())) &&
-    noexcept(swap(stl2::declval<U>(), stl2::declval<U>()))> { };
-
-template <class T, class U = T>
-constexpr bool is_nothrow_swappable_v =
-  meta::_v<is_nothrow_swappable<T, U>>;
-
-template <class T, class U>
-using is_nothrow_swappable_t =
-  meta::_t<is_nothrow_swappable<T, U>>;
-
-}
-
->>>>>>> 4a95fb7e
 namespace ext { namespace models {
 
 template <class>

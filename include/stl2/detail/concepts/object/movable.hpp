--- conflicted
+++ resolved
@@ -25,20 +25,11 @@
 	// Not to spec
 	// https://github.com/ericniebler/stl2/issues/310
 	template <class T>
-<<<<<<< HEAD
 	concept bool Movable =
 		ext::Object<T> &&
 		MoveConstructible<T> &&
-		Assignable<T&, T&&> &&
+		Assignable<T&, T> &&
 		Swappable<T>;
-=======
-	concept bool Movable() {
-		return _Is<T, is_object> &&
-			MoveConstructible<T>() &&
-			Assignable<T&, T>() &&
-			Swappable<T&>();
-	}
->>>>>>> 29f94d8f
 
 	namespace models {
 		template <class>

--- conflicted
+++ resolved
@@ -27,26 +27,14 @@
 	// https://github.com/ericniebler/stl2/issues/301
 	// https://github.com/ericniebler/stl2/issues/313
 	template <class T>
-<<<<<<< HEAD
 	concept bool CopyConstructible =
 		MoveConstructible<T> &&
 		Constructible<T, T&> &&
 		Constructible<T, const T&> &&
-		Constructible<T, const T&&> &&
+		Constructible<T, const T> &&
 		ConvertibleTo<T&, T> &&
 		ConvertibleTo<const T&, T> &&
-		ConvertibleTo<const T&&, T>;
-=======
-	concept bool CopyConstructible() {
-		return MoveConstructible<T>() &&
-			Constructible<T, T&>() &&
-			Constructible<T, const T&>() &&
-			Constructible<T, const T>() &&
-			ConvertibleTo<T&, T>() &&
-			ConvertibleTo<const T&, T>() &&
-			ConvertibleTo<const T, T>();
-	}
->>>>>>> 29f94d8f
+		ConvertibleTo<const T, T>;
 
 	namespace models {
 		template <class>

--- conflicted
+++ resolved
@@ -27,15 +27,12 @@
 template <class U, template <class...> class T, class... V>
 concept bool _IsNot = !_Is<U, T, V...>;
 
-<<<<<<< HEAD
 template <template <class...> class Trait, class...Ts>
 concept bool _AllAre =
   meta::_v<meta::all_of<meta::list<Ts...>, meta::quote_trait<Trait>>>;
 
-=======
 // https://gcc.gnu.org/bugzilla/show_bug.cgi?id=67148
 #if 0
->>>>>>> cd2277d7
 namespace detail {
 template <class...>
 struct all_same : true_type {};
